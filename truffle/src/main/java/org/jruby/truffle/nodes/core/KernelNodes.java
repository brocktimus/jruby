/*
 * Copyright (c) 2013, 2015 Oracle and/or its affiliates. All rights reserved. This
 * code is released under a tri EPL/GPL/LGPL license. You can use it,
 * redistribute it and/or modify it under the terms of the:
 *
 * Eclipse Public License version 1.0
 * GNU General Public License version 2
 * GNU Lesser General Public License version 2.1
 */
package org.jruby.truffle.nodes.core;

import com.oracle.truffle.api.CompilerDirectives;
import com.oracle.truffle.api.CompilerDirectives.TruffleBoundary;
import com.oracle.truffle.api.Truffle;
import com.oracle.truffle.api.dsl.CreateCast;
import com.oracle.truffle.api.dsl.NodeChild;
import com.oracle.truffle.api.dsl.NodeChildren;
import com.oracle.truffle.api.dsl.Specialization;
import com.oracle.truffle.api.frame.*;
import com.oracle.truffle.api.source.Source;
import com.oracle.truffle.api.source.SourceSection;
import com.oracle.truffle.api.utilities.ConditionProfile;

import org.jcodings.Encoding;
import org.jruby.common.IRubyWarnings;
import org.jruby.runtime.Visibility;
import org.jruby.truffle.nodes.RubyNode;
import org.jruby.truffle.nodes.ThreadLocalObjectNode;
import org.jruby.truffle.nodes.cast.NumericToFloatNode;
import org.jruby.truffle.nodes.cast.NumericToFloatNodeFactory;
import org.jruby.truffle.nodes.coerce.ToStrNodeFactory;
import org.jruby.truffle.nodes.control.WhileNode;
import org.jruby.truffle.nodes.core.ClassNodes.NewNode;
import org.jruby.truffle.nodes.core.ClassNodesFactory.NewNodeFactory;
import org.jruby.truffle.nodes.core.KernelNodesFactory.CopyNodeFactory;
import org.jruby.truffle.nodes.core.KernelNodesFactory.SameOrEqualNodeFactory;
import org.jruby.truffle.nodes.dispatch.*;
import org.jruby.truffle.nodes.globals.WrapInThreadLocalNode;
import org.jruby.truffle.nodes.literal.BooleanLiteralNode;
import org.jruby.truffle.nodes.objects.*;
import org.jruby.truffle.nodes.objectstorage.WriteHeadObjectFieldNode;
import org.jruby.truffle.nodes.rubinius.ObjectPrimitiveNodes;
import org.jruby.truffle.nodes.rubinius.ObjectPrimitiveNodesFactory;
import org.jruby.truffle.nodes.yield.YieldNode;
import org.jruby.truffle.runtime.*;
import org.jruby.truffle.runtime.backtrace.Activation;
import org.jruby.truffle.runtime.backtrace.Backtrace;
import org.jruby.truffle.runtime.backtrace.MRIBacktraceFormatter;
import org.jruby.truffle.runtime.control.RaiseException;
import org.jruby.truffle.runtime.core.*;
import org.jruby.truffle.runtime.hash.HashOperations;
import org.jruby.truffle.runtime.hash.KeyValue;
import org.jruby.truffle.runtime.methods.InternalMethod;
import org.jruby.truffle.runtime.subsystems.FeatureManager;
import org.jruby.truffle.runtime.subsystems.ThreadManager.BlockingActionWithoutGlobalLock;
import org.jruby.util.ByteList;
import org.jruby.util.cli.Options;

import java.io.*;
import java.math.BigInteger;
import java.nio.charset.StandardCharsets;
import java.util.*;

@CoreClass(name = "Kernel")
public abstract class KernelNodes {

    @CoreMethod(names = "`", isModuleFunction = true, needsSelf = false, required = 1)
    public abstract static class BacktickNode extends CoreMethodNode {

        public BacktickNode(RubyContext context, SourceSection sourceSection) {
            super(context, sourceSection);
        }

        @Specialization
        public RubyString backtick(RubyString command) {
            // Command is lexically a string interoplation, so variables will already have been expanded

            notDesignedForCompilation();

            final RubyContext context = getContext();

            final RubyHash env = context.getCoreLibrary().getENV();

            final List<String> envp = new ArrayList<>();

            // TODO(CS): cast
            for (KeyValue keyValue : HashOperations.verySlowToKeyValues(env)) {
                envp.add(keyValue.getKey().toString() + "=" + keyValue.getValue().toString());
            }

            final Process process;

            try {
                // We need to run via bash to get the variable and other expansion we expect
                process = Runtime.getRuntime().exec(new String[]{"bash", "-c", command.toString()}, envp.toArray(new String[envp.size()]));
            } catch (IOException e) {
                throw new RuntimeException(e);
            }

            final InputStream stdout = process.getInputStream();
            final InputStreamReader reader = new InputStreamReader(stdout, StandardCharsets.UTF_8);

            final StringBuilder resultBuilder = new StringBuilder();

            // TODO(cs): this isn't great for binary output

            try {
                int c;

                while ((c = reader.read()) != -1) {
                    resultBuilder.append((char) c);
                }
            } catch (IOException e) {
                throw new RuntimeException(e);
            }

            // TODO (nirvdrum 10-Mar-15) This should be using the default external encoding, rather than hard-coded to UTF-8.
            return context.makeString(resultBuilder.toString(), RubyEncoding.getEncoding("UTF-8").getEncoding());
        }

    }

    /**
     * Check if operands are the same object or call #==.
     * Known as rb_equal() in MRI. The fact Kernel#=== uses this is pure coincidence.
     */
    @CoreMethod(names = "===", required = 1)
    public abstract static class SameOrEqualNode extends CoreMethodNode {

        @Child private BasicObjectNodes.ReferenceEqualNode referenceEqualNode;
        @Child private CallDispatchHeadNode equalNode;

        private final ConditionProfile sameProfile = ConditionProfile.createBinaryProfile();

        public SameOrEqualNode(RubyContext context, SourceSection sourceSection) {
            super(context, sourceSection);
        }

        public abstract boolean executeSameOrEqual(VirtualFrame frame, Object a, Object b);

        @Specialization
        public boolean sameOrEqual(VirtualFrame frame, Object a, Object b) {
            if (sameProfile.profile(areSame(frame, a, b))) {
                return true;
            } else {
                return areEqual(frame, a, b);
            }
        }

        private boolean areSame(VirtualFrame frame, Object left, Object right) {
            if (referenceEqualNode == null) {
                CompilerDirectives.transferToInterpreterAndInvalidate();
                referenceEqualNode = insert(BasicObjectNodesFactory.ReferenceEqualNodeFactory.create(getContext(), getSourceSection(), null, null));
            }

            return referenceEqualNode.executeReferenceEqual(frame, left, right);
        }

        private boolean areEqual(VirtualFrame frame, Object left, Object right) {
            if (equalNode == null) {
                CompilerDirectives.transferToInterpreterAndInvalidate();
                equalNode = insert(DispatchHeadNodeFactory.createMethodCall(getContext(), false, false, null));
            }

            return equalNode.callBoolean(frame, left, "==", null, right);
        }

    }

    @CoreMethod(names = "=~", required = 1, needsSelf = false)
    public abstract static class MatchNode extends CoreMethodNode {

        public MatchNode(RubyContext context, SourceSection sourceSection) {
            super(context, sourceSection);
        }

        @Specialization
        public RubyNilClass equal(Object other) {
            return nil();
        }

    }

    @CoreMethod(names = "!~", required = 1)
    public abstract static class NotMatchNode extends CoreMethodNode {

        @Child private CallDispatchHeadNode matchNode;

        public NotMatchNode(RubyContext context, SourceSection sourceSection) {
            super(context, sourceSection);
            matchNode = DispatchHeadNodeFactory.createMethodCall(context, false, false, null);
        }

        @Specialization
        public boolean notMatch(VirtualFrame frame, Object self, Object other) {
            return !matchNode.callBoolean(frame, self, "=~", null, other);
        }

    }

    @CoreMethod(names = {"<=>"}, required = 1)
    public abstract static class CompareNode extends CoreMethodNode {

        @Child private SameOrEqualNode equalNode;

        public CompareNode(RubyContext context, SourceSection sourceSection) {
            super(context, sourceSection);
            equalNode = SameOrEqualNodeFactory.create(context, sourceSection, new RubyNode[]{null, null});
        }

        @Specialization
        public Object compare(VirtualFrame frame, Object self, Object other) {
            if (equalNode.executeSameOrEqual(frame, self, other)) {
                return 0;
            } else {
                return nil();
            }
        }

    }

    @CoreMethod(names = "abort", isModuleFunction = true)
    public abstract static class AbortNode extends CoreMethodNode {

        public AbortNode(RubyContext context, SourceSection sourceSection) {
            super(context, sourceSection);
        }

        @Specialization
        public RubyNilClass abort() {
            CompilerDirectives.transferToInterpreter();
            System.exit(1);
            return nil();
        }
    }

    @CoreMethod(names = "at_exit", isModuleFunction = true, needsBlock = true)
    public abstract static class AtExitNode extends CoreMethodNode {

        public AtExitNode(RubyContext context, SourceSection sourceSection) {
            super(context, sourceSection);
        }

        @Specialization
        public Object atExit(RubyProc block) {
            notDesignedForCompilation();

            getContext().getAtExitManager().add(block);
            return nil();
        }
    }

    @CoreMethod(names = "binding", isModuleFunction = true)
    public abstract static class BindingNode extends CoreMethodNode {

        public BindingNode(RubyContext context, SourceSection sourceSection) {
            super(context, sourceSection);
        }

        public abstract RubyBinding executeRubyBinding(VirtualFrame frame);

        public Object execute(VirtualFrame frame) {
            return executeRubyBinding(frame);
        }

        @Specialization
        public RubyBinding binding() {
            // Materialize the caller's frame - false means don't use a slow path to get it - we want to optimize it

            final MaterializedFrame callerFrame = Truffle.getRuntime().getCallerFrame()
                    .getFrame(FrameInstance.FrameAccess.MATERIALIZE, false).materialize();

            return new RubyBinding(
                    getContext().getCoreLibrary().getBindingClass(),
                    RubyArguments.getSelf(callerFrame.getArguments()),
                    callerFrame);
        }
    }

    @CoreMethod(names = "block_given?", isModuleFunction = true)
    public abstract static class BlockGivenNode extends CoreMethodNode {

        public BlockGivenNode(RubyContext context, SourceSection sourceSection) {
            super(context, sourceSection);
        }

        @Specialization
        public boolean blockGiven() {
            return RubyArguments.getBlock(Truffle.getRuntime().getCallerFrame().getFrame(FrameInstance.FrameAccess.READ_ONLY, false).getArguments()) != null;
        }
    }

    @CoreMethod(names = "__callee__", needsSelf = false)
    public abstract static class CalleeNameNode extends CoreMethodNode {

        public CalleeNameNode(RubyContext context, SourceSection sourceSection) {
            super(context, sourceSection);
        }

        @Specialization
        public RubySymbol calleeName(VirtualFrame frame) {
            notDesignedForCompilation();
            // the "called name" of a method.
            return getContext().getSymbolTable().getSymbol(RubyCallStack.getCallingMethod(frame).getName());
        }
    }

    @CoreMethod(names = "caller", isModuleFunction = true, optional = 1)
    public abstract static class CallerNode extends CoreMethodNode {

        public CallerNode(RubyContext context, SourceSection sourceSection) {
            super(context, sourceSection);
        }

        @Specialization
        public Object caller(UndefinedPlaceholder omit) {
            return caller(1);
        }

        @Specialization
        public Object caller(int omit) {
            notDesignedForCompilation();

            omit += 1; // Always ignore this node

            Backtrace backtrace = RubyCallStack.getBacktrace(this);
            List<Activation> activations = backtrace.getActivations();
            int size = activations.size() - omit;

            if (size < 0) {
                return nil();
            }

            Object[] callers = new Object[size];
            for (int n = 0; n < size; n++) {
                callers[n] = getContext().makeString(MRIBacktraceFormatter.formatCallerLine(activations, n + omit));
            }
            return new RubyArray(getContext().getCoreLibrary().getArrayClass(), callers, callers.length);
        }
    }

    @CoreMethod(names = "class")
    public abstract static class KernelClassNode extends CoreMethodNode {

        @Child private ClassNode classNode;

        public KernelClassNode(RubyContext context, SourceSection sourceSection) {
            super(context, sourceSection);
            classNode = ClassNodeFactory.create(context, sourceSection, null);
        }

        @Specialization
        public RubyClass getClass(VirtualFrame frame, Object self) {
            return classNode.executeGetClass(frame, self);
        }

    }

    public abstract static class CopyNode extends UnaryCoreMethodNode {

        public CopyNode(RubyContext context, SourceSection sourceSection) {
            super(context, sourceSection);
        }

        public abstract RubyBasicObject executeCopy(VirtualFrame frame, RubyBasicObject self);

        @Specialization
        public RubyBasicObject copy(VirtualFrame frame, RubyBasicObject self) {
            // This method is pretty crappy for compilation - it should improve with the OM

            final RubyBasicObject newObject = self.getLogicalClass().allocate(this);

            newObject.getOperations().setInstanceVariables(newObject, self.getOperations().getInstanceVariables(self));

            return newObject;
        }

    }

    @CoreMethod(names = "clone", taintFromSelf = true)
    public abstract static class CloneNode extends CoreMethodNode {

        private final ConditionProfile frozenProfile = ConditionProfile.createBinaryProfile();

        @Child private CopyNode copyNode;
        @Child private CallDispatchHeadNode initializeCloneNode;
        @Child private IsFrozenNode isFrozenNode;
        @Child private FreezeNode freezeNode;

        public CloneNode(RubyContext context, SourceSection sourceSection) {
            super(context, sourceSection);
            copyNode = CopyNodeFactory.create(context, sourceSection, null);
            // Calls private initialize_clone on the new copy.
            initializeCloneNode = DispatchHeadNodeFactory.createMethodCall(context, true, MissingBehavior.CALL_METHOD_MISSING);
            isFrozenNode = IsFrozenNodeFactory.create(context, sourceSection, null);
            freezeNode = FreezeNodeFactory.create(context, sourceSection, null);
        }

        @Specialization
        public RubyBasicObject clone(VirtualFrame frame, RubyBasicObject self) {
            notDesignedForCompilation();

            final RubyBasicObject newObject = copyNode.executeCopy(frame, self);

            // Copy the singleton class if any.
            if (self.getMetaClass().isSingleton()) {
                newObject.getSingletonClass(this).initCopy(self.getMetaClass());
            }

            initializeCloneNode.call(frame, newObject, "initialize_clone", null, self);

            if (frozenProfile.profile(isFrozenNode.executeIsFrozen(self))) {
                freezeNode.executeFreeze(newObject);
            }

            return newObject;
        }

    }

    @CoreMethod(names = "dup", taintFromSelf = true)
    public abstract static class DupNode extends CoreMethodNode {

        @Child private CopyNode copyNode;
        @Child private CallDispatchHeadNode initializeDupNode;

        public DupNode(RubyContext context, SourceSection sourceSection) {
            super(context, sourceSection);
            copyNode = CopyNodeFactory.create(context, sourceSection, null);
            // Calls private initialize_dup on the new copy.
            initializeDupNode = DispatchHeadNodeFactory.createMethodCall(context, true, MissingBehavior.CALL_METHOD_MISSING);
        }

        @Specialization
        public RubyBasicObject dup(VirtualFrame frame, RubyBasicObject self) {
            final RubyBasicObject newObject = copyNode.executeCopy(frame, self);

            initializeDupNode.call(frame, newObject, "initialize_dup", null, self);

            return newObject;
        }

    }

    @CoreMethod(names = "eval", isModuleFunction = true, required = 1, optional = 3, lowerFixnumParameters = 3)
    @NodeChildren({
            @NodeChild(value = "source", type = RubyNode.class),
            @NodeChild(value = "binding", type = RubyNode.class),
            @NodeChild(value = "filename", type = RubyNode.class),
            @NodeChild(value = "lineNumber", type = RubyNode.class)
    })
    public abstract static class EvalNode extends RubyNode {

        @Child private CallDispatchHeadNode toStr;
        @Child private BindingNode bindingNode;

        public EvalNode(RubyContext context, SourceSection sourceSection) {
            super(context, sourceSection);
        }

        @CreateCast("source") public RubyNode coerceSourceToString(RubyNode source) {
            return ToStrNodeFactory.create(getContext(), getSourceSection(), source);
        }

        protected RubyBinding getCallerBinding(VirtualFrame frame) {
            if (bindingNode == null) {
                CompilerDirectives.transferToInterpreterAndInvalidate();
                bindingNode = insert(KernelNodesFactory.BindingNodeFactory.create(getContext(), getSourceSection(), new RubyNode[]{}));
            }
            return bindingNode.executeRubyBinding(frame);
        }

        @Specialization
        public Object eval(VirtualFrame frame, RubyString source, UndefinedPlaceholder binding, UndefinedPlaceholder filename, UndefinedPlaceholder lineNumber) {
            notDesignedForCompilation();

            return getContext().eval(source.getBytes(), getCallerBinding(frame), true, this);
        }

        @Specialization
        public Object eval(VirtualFrame frame, RubyString source, RubyNilClass noBinding, RubyString filename, int lineNumber) {
            notDesignedForCompilation();

            // TODO (nirvdrum Dec. 29, 2014) Do something with the supplied filename.
            return eval(frame, source, UndefinedPlaceholder.INSTANCE, UndefinedPlaceholder.INSTANCE, UndefinedPlaceholder.INSTANCE);
        }

        @Specialization
        public Object eval(RubyString source, RubyBinding binding, UndefinedPlaceholder filename, UndefinedPlaceholder lineNumber) {
            notDesignedForCompilation();

            return getContext().eval(source.getBytes(), binding, false, this);
        }

        @Specialization
        public Object eval(RubyString source, RubyBinding binding, RubyString filename, UndefinedPlaceholder lineNumber) {
            notDesignedForCompilation();

            return getContext().eval(source.getBytes(), binding, false, filename.toString(), this);
        }

        @Specialization
        public Object eval(RubyString source, RubyBinding binding, RubyString filename, int lineNumber) {
            notDesignedForCompilation();

            return getContext().eval(source.getBytes(), binding, false, filename.toString(), this);
        }

        @Specialization(guards = "!isRubyBinding(badBinding)")
        public Object eval(RubyString source, RubyBasicObject badBinding, UndefinedPlaceholder filename, UndefinedPlaceholder lineNumber) {
            throw new RaiseException(getContext().getCoreLibrary().typeErrorWrongArgumentType(badBinding, "binding", this));
        }
    }

    @CoreMethod(names = "exec", isModuleFunction = true, required = 1, argumentsAsArray = true)
    public abstract static class ExecNode extends CoreMethodNode {

        public ExecNode(RubyContext context, SourceSection sourceSection) {
            super(context, sourceSection);
        }

        @Specialization
        public Object require(Object[] args) {
            notDesignedForCompilation();

            final String[] commandLine = new String[args.length];

            for (int n = 0; n < args.length; n++) {
                commandLine[n] = args[n].toString();
            }

            exec(getContext(), commandLine);

            return null;
        }

        @TruffleBoundary
        private static void exec(RubyContext context, String[] commandLine) {
            final ProcessBuilder builder = new ProcessBuilder(commandLine);
            builder.inheritIO();

            final RubyHash env = context.getCoreLibrary().getENV();

            for (KeyValue keyValue : HashOperations.verySlowToKeyValues(env)) {
                builder.environment().put(keyValue.getKey().toString(), keyValue.getValue().toString());
            }

            final Process process;

            try {
                process = builder.start();
            } catch (IOException e) {
                // TODO(cs): proper Ruby exception
                throw new RuntimeException(e);
            }

            int exitCode = context.getThreadManager().runUntilResult(new BlockingActionWithoutGlobalLock<Integer>() {
                @Override
                public Integer block() throws InterruptedException {
                    return process.waitFor();
                }
            });

            System.exit(exitCode);
        }

    }

    @CoreMethod(names = "exit", isModuleFunction = true, optional = 1, lowerFixnumParameters = 0)
    public abstract static class ExitNode extends CoreMethodNode {

        public ExitNode(RubyContext context, SourceSection sourceSection) {
            super(context, sourceSection);
        }

        @Specialization
        public Object exit(UndefinedPlaceholder exitCode) {
            return exit(0);
        }

        @Specialization
        public Object exit(int exitCode) {
            notDesignedForCompilation();

            getContext().shutdown();
            System.exit(exitCode);
            return null;
        }

        @Specialization
        public Object exit(boolean status) {
            notDesignedForCompilation();

            getContext().shutdown();
            System.exit(status ? 0 : -1);
            return null;
        }

    }

    @CoreMethod(names = "exit!", isModuleFunction = true, optional = 1)
    public abstract static class ExitBangNode extends CoreMethodNode {

        public ExitBangNode(RubyContext context, SourceSection sourceSection) {
            super(context, sourceSection);
        }

        @Specialization
        public RubyNilClass exit(UndefinedPlaceholder exitCode) {
            return exit(1);
        }

        @Specialization
        public RubyNilClass exit(int exitCode) {
            CompilerDirectives.transferToInterpreter();
            System.exit(exitCode);
            return nil();
        }

    }

    @CoreMethod(names = "fork", isModuleFunction = true, argumentsAsArray = true)
    public abstract static class ForkNode extends CoreMethodNode {

        public ForkNode(RubyContext context, SourceSection sourceSection) {
            super(context, sourceSection);
        }

        @Specialization
        public Object fork(Object[] args) {
            notDesignedForCompilation();
            getContext().getWarnings().warn("Kernel#fork not implemented - defined to satisfy some metaprogramming in RubySpec");
            return nil();
        }

    }

    @CoreMethod(names = "freeze")
    public abstract static class KernelFreezeNode extends CoreMethodNode {

        @Child private FreezeNode freezeNode;

        public KernelFreezeNode(RubyContext context, SourceSection sourceSection) {
            super(context, sourceSection);
        }

        @Specialization
        public Object freeze(Object self) {
            if (freezeNode == null) {
                CompilerDirectives.transferToInterpreter();
                freezeNode = insert(FreezeNodeFactory.create(getContext(), getEncapsulatingSourceSection(), null));
            }

            return freezeNode.executeFreeze(self);
        }

    }

    @CoreMethod(names = "frozen?")
    public abstract static class KernelFrozenNode extends CoreMethodNode {

        @Child private IsFrozenNode isFrozenNode;

        public KernelFrozenNode(RubyContext context, SourceSection sourceSection) {
            super(context, sourceSection);
        }

        @Specialization
        public boolean isFrozen(Object self) {
            if (isFrozenNode == null) {
                CompilerDirectives.transferToInterpreter();
                isFrozenNode = insert(IsFrozenNodeFactory.create(getContext(), getEncapsulatingSourceSection(), null));
            }

            return isFrozenNode.executeIsFrozen(self);
        }

    }

    @CoreMethod(names = "gets", isModuleFunction = true)
    public abstract static class GetsNode extends CoreMethodNode {

        public GetsNode(RubyContext context, SourceSection sourceSection) {
            super(context, sourceSection);
        }

        @Specialization
        public RubyString gets(VirtualFrame frame) {
            notDesignedForCompilation();

            // TODO(CS): having some trouble interacting with JRuby stdin - so using this hack
            final InputStream in = getContext().getRuntime().getInstanceConfig().getInput();

            Encoding encoding = getContext().getRuntime().getDefaultExternalEncoding();

            final BufferedReader reader = new BufferedReader(new InputStreamReader(in, encoding.getCharset()));

            final String line = getContext().getThreadManager().runUntilResult(new BlockingActionWithoutGlobalLock<String>() {
                @Override
                public String block() throws InterruptedException {
                    return gets(reader);
                }
            });

            final RubyString rubyLine = getContext().makeString(line);

            // Set the local variable $_ in the caller

            final Frame caller = Truffle.getRuntime().getCallerFrame().getFrame(FrameInstance.FrameAccess.READ_WRITE, false);

            final FrameSlot slot = caller.getFrameDescriptor().findFrameSlot("$_");

            if (slot != null) {
                caller.setObject(slot, WrapInThreadLocalNode.wrap(getContext(), rubyLine));
            }

            return rubyLine;
        }

        @TruffleBoundary
        private static String gets(BufferedReader reader) throws InterruptedException {
            try {
                return reader.readLine() + "\n";
            } catch (IOException e) {
                throw new RuntimeException(e);
            }
        }

    }

    @CoreMethod(names = "hash")
    public abstract static class HashNode extends CoreMethodNode {

        public HashNode(RubyContext context, SourceSection sourceSection) {
            super(context, sourceSection);
        }

        @Specialization
        public int hash(int value) {
            // TODO(CS): should check this matches MRI
            return value;
        }

        @Specialization
        public int hash(long value) {
            // TODO(CS): should check this matches MRI
            return Long.valueOf(value).hashCode();
        }

        @Specialization
        public int hash(double value) {
            // TODO(CS): should check this matches MRI
            return Double.valueOf(value).hashCode();
        }

        @Specialization
        public int hash(boolean value) {
            return Boolean.valueOf(value).hashCode();
        }

        @Specialization
        public int hash(RubyBasicObject self) {
            // TODO(CS 8 Jan 15) we shouldn't use the Java class hierarchy like this - every class should define it's
            // own @CoreMethod hash
            return System.identityHashCode(self);
        }

    }

    @CoreMethod(names = "initialize_copy", required = 1)
    public abstract static class InitializeCopyNode extends CoreMethodNode {

        public InitializeCopyNode(RubyContext context, SourceSection sourceSection) {
            super(context, sourceSection);
        }

        @Specialization
        public Object initializeCopy(RubyBasicObject self, RubyBasicObject from) {
            notDesignedForCompilation();

            if (self.getLogicalClass() != from.getLogicalClass()) {
                CompilerDirectives.transferToInterpreter();
                throw new RaiseException(getContext().getCoreLibrary().typeError("initialize_copy should take same class object", this));
            }

            return self;
        }

    }

    @CoreMethod(names = { "initialize_dup", "initialize_clone" }, required = 1)
    public abstract static class InitializeDupCloneNode extends CoreMethodNode {

        @Child private CallDispatchHeadNode initializeCopyNode;

        public InitializeDupCloneNode(RubyContext context, SourceSection sourceSection) {
            super(context, sourceSection);
            initializeCopyNode = DispatchHeadNodeFactory.createMethodCallOnSelf(context);
        }

        @Specialization
        public Object initializeDup(VirtualFrame frame, RubyBasicObject self, RubyBasicObject from) {
            return initializeCopyNode.call(frame, self, "initialize_copy", null, from);
        }

    }

    @CoreMethod(names = "instance_of?", required = 1)
    public abstract static class InstanceOfNode extends CoreMethodNode {

        @Child private ClassNode classNode;

        public InstanceOfNode(RubyContext context, SourceSection sourceSection) {
            super(context, sourceSection);
            classNode = ClassNodeFactory.create(context, sourceSection, null);
        }

        @Specialization
        public boolean instanceOf(VirtualFrame frame, Object self, RubyClass rubyClass) {
            return classNode.executeGetClass(frame, self) == rubyClass;
        }

    }

    @CoreMethod(names = "instance_variable_defined?", required = 1)
    public abstract static class InstanceVariableDefinedNode extends CoreMethodNode {

        public InstanceVariableDefinedNode(RubyContext context, SourceSection sourceSection) {
            super(context, sourceSection);
        }

        @Specialization
        public boolean isInstanceVariableDefined(RubyBasicObject object, RubyString name) {
            notDesignedForCompilation();

            return object.isFieldDefined(RubyContext.checkInstanceVariableName(getContext(), name.toString(), this));
        }

        @Specialization
        public boolean isInstanceVariableDefined(RubyBasicObject object, RubySymbol name) {
            notDesignedForCompilation();

            return object.isFieldDefined(RubyContext.checkInstanceVariableName(getContext(), name.toString(), this));
        }

    }

    @CoreMethod(names = "instance_variable_get", required = 1)
    public abstract static class InstanceVariableGetNode extends CoreMethodNode {

        public InstanceVariableGetNode(RubyContext context, SourceSection sourceSection) {
            super(context, sourceSection);
        }

        @Specialization
        public Object instanceVariableGet(RubyBasicObject object, RubyString name) {
            return instanceVariableGet(object, name.toString());
        }

        @Specialization
        public Object instanceVariableGet(RubyBasicObject object, RubySymbol name) {
            return instanceVariableGet(object, name.toString());
        }

        private Object instanceVariableGet(RubyBasicObject object, String name) {
            notDesignedForCompilation();

            return object.getInstanceVariable(RubyContext.checkInstanceVariableName(getContext(), name, this));
        }

    }

    @CoreMethod(names = { "instance_variable_set", "__instance_variable_set__" }, raiseIfFrozenSelf = true, required = 2)
    public abstract static class InstanceVariableSetNode extends CoreMethodNode {

        public InstanceVariableSetNode(RubyContext context, SourceSection sourceSection) {
            super(context, sourceSection);
        }

        // TODO CS 4-Mar-15 this badly needs to be cached

        @TruffleBoundary
        @Specialization
        public Object instanceVariableSet(RubyBasicObject object, RubyString name, Object value) {
            object.getOperations().setInstanceVariable(object, RubyContext.checkInstanceVariableName(getContext(), name.toString(), this), value);
            return value;
        }

        @TruffleBoundary
        @Specialization
        public Object instanceVariableSet(RubyBasicObject object, RubySymbol name, Object value) {
            object.getOperations().setInstanceVariable(object, RubyContext.checkInstanceVariableName(getContext(), name.toString(), this), value);
            return value;
        }

    }

    @CoreMethod(names = {"instance_variables", "__instance_variables__"})
    public abstract static class InstanceVariablesNode extends CoreMethodNode {

        public InstanceVariablesNode(RubyContext context, SourceSection sourceSection) {
            super(context, sourceSection);
        }

        @Specialization
        public RubyArray instanceVariables(RubyBasicObject self) {
            notDesignedForCompilation();

            final Object[] instanceVariableNames = self.getOperations().getFieldNames(self);

            Arrays.sort(instanceVariableNames);

            final RubyArray array = new RubyArray(getContext().getCoreLibrary().getArrayClass());

            for (Object name : instanceVariableNames) {
                if (name instanceof String) {
                    array.slowPush(getContext().getSymbolTable().getSymbol((String) name));
                }
            }

            return array;
        }

    }

    @CoreMethod(names = {"is_a?", "kind_of?"}, required = 1)
    public abstract static class IsANode extends CoreMethodNode {

        public IsANode(RubyContext context, SourceSection sourceSection) {
            super(context, sourceSection);
        }

        public abstract boolean executeIsA(VirtualFrame frame, Object self, RubyModule rubyClass);

        @Specialization
        public boolean isA(RubyBasicObject self, RubyNilClass nil) {
            return false;
        }

        @TruffleBoundary
        @Specialization
        public boolean isA(Object self, RubyModule rubyClass) {
            notDesignedForCompilation();
            // TODO(CS): fast path
            return ModuleOperations.assignableTo(getContext().getCoreLibrary().getMetaClass(self), rubyClass);
        }

    }

    @CoreMethod(names = "lambda", isModuleFunction = true, needsBlock = true)
    public abstract static class LambdaNode extends CoreMethodNode {

        public LambdaNode(RubyContext context, SourceSection sourceSection) {
            super(context, sourceSection);
        }

        @Specialization
        public RubyProc proc(RubyProc block) {
            notDesignedForCompilation();

            return new RubyProc(getContext().getCoreLibrary().getProcClass(), RubyProc.Type.LAMBDA,
                    block.getSharedMethodInfo(), block.getCallTargetForMethods(), block.getCallTargetForMethods(),
                    block.getCallTargetForMethods(), block.getDeclarationFrame(), block.getMethod(),
                    block.getSelfCapturedInScope(), block.getBlockCapturedInScope());
        }
    }

    @CoreMethod(names = "load", isModuleFunction = true, required = 1)
    public abstract static class LoadNode extends CoreMethodNode {

        public LoadNode(RubyContext context, SourceSection sourceSection) {
            super(context, sourceSection);
        }

        @Specialization
        public boolean load(RubyString file) {
            notDesignedForCompilation();

            try {
                getContext().loadFile(file.toString(), this);
            } catch (RuntimeException e) {
                // TODO (nirvdrum 05-Feb-15) This is ugly, but checked exceptions are wrapped up the call stack. We need to revisit this.
                if (e.getCause() instanceof java.io.IOException) {
                    CompilerDirectives.transferToInterpreter();

                    throw new RaiseException(getContext().getCoreLibrary().loadErrorCannotLoad(file.toString(), this));
                } else {
                    throw e;
                }
            }

            return true;
        }
    }

    @CoreMethod(names = "local_variables", needsSelf = false)
    public abstract static class LocalVariablesNode extends CoreMethodNode {

        public LocalVariablesNode(RubyContext context, SourceSection sourceSection) {
            super(context, sourceSection);
        }

        @Specialization
        public RubyArray localVariables() {
            notDesignedForCompilation();

            final RubyArray array = new RubyArray(getContext().getCoreLibrary().getArrayClass());

            for (Object name : Truffle.getRuntime().getCallerFrame().getFrame(FrameInstance.FrameAccess.READ_ONLY, false).getFrameDescriptor().getIdentifiers()) {
                if (name instanceof String) {
                    array.slowPush(getContext().newSymbol((String) name));
                }
            }

            return array;
        }

    }

<<<<<<< HEAD
    @CoreMethod(names = "loop", isModuleFunction = true, returnsEnumeratorIfNoBlock = true)
    public abstract static class LoopNode extends CoreMethodNode {

        @Child private WhileNode whileNode;

        public LoopNode(RubyContext context, SourceSection sourceSection) {
            super(context, sourceSection);
            whileNode = WhileNode.createWhile(context, sourceSection,
                    new BooleanLiteralNode(context, sourceSection, true),
                    new YieldNode(context, getSourceSection(), new RubyNode[]{}, false)
            );
        }

        @Specialization
        public Object loop(VirtualFrame frame) {
            return whileNode.execute(frame);
        }
    }

=======
>>>>>>> 9bed84f9
    @CoreMethod(names = "__method__", needsSelf = false)
    public abstract static class MethodNameNode extends CoreMethodNode {

        public MethodNameNode(RubyContext context, SourceSection sourceSection) {
            super(context, sourceSection);
        }

        @Specialization
        public RubySymbol methodName(VirtualFrame frame) {
            notDesignedForCompilation();
            // the "original/definition name" of the method.
            return getContext().getSymbolTable().getSymbol(RubyCallStack.getCallingMethod(frame).getSharedMethodInfo().getName());
        }

    }

    @CoreMethod(names = "method", required = 1)
    public abstract static class MethodNode extends CoreMethodNode {

        public MethodNode(RubyContext context, SourceSection sourceSection) {
            super(context, sourceSection);
        }

        @Specialization
        public RubyMethod method(Object object, RubySymbol name) {
            return method(object, name.toString());
        }

        @Specialization
        public RubyMethod method(Object object, RubyString name) {
            return method(object, name.toString());
        }

        private RubyMethod method(Object object, String name) {
            notDesignedForCompilation();

            // TODO(CS, 11-Jan-15) cache this lookup

            final InternalMethod method = ModuleOperations.lookupMethod(getContext().getCoreLibrary().getMetaClass(object), name);

            if (method == null) {
                throw new RaiseException(
                    getContext().getCoreLibrary().nameErrorUndefinedMethod(
                        name, getContext().getCoreLibrary().getLogicalClass(object), this));
            }

            return new RubyMethod(getContext().getCoreLibrary().getMethodClass(), object, method);
        }

    }

    @CoreMethod(names = "methods", optional = 1)
    public abstract static class MethodsNode extends CoreMethodNode {

        public MethodsNode(RubyContext context, SourceSection sourceSection) {
            super(context, sourceSection);
        }

        @Specialization
        public RubyArray methods(RubyBasicObject self, UndefinedPlaceholder unused) {
            return methods(self, true);
        }

        @Specialization
        public RubyArray methods(RubyBasicObject self, boolean includeInherited) {
            notDesignedForCompilation();

            final RubyArray array = new RubyArray(self.getContext().getCoreLibrary().getArrayClass());

            Map<String, InternalMethod> methods;

            if (includeInherited) {
                methods = ModuleOperations.getAllMethods(self.getMetaClass());
            } else {
                methods = self.getMetaClass().getMethods();
            }

            for (InternalMethod method : methods.values()) {
                if (method.getVisibility() == Visibility.PUBLIC || method.getVisibility() == Visibility.PROTECTED) {
                    array.slowPush(self.getContext().newSymbol(method.getName()));
                }
            }

            return array;
        }

    }

    @CoreMethod(names = "nil?", needsSelf = false)
    public abstract static class NilNode extends CoreMethodNode {

        public NilNode(RubyContext context, SourceSection sourceSection) {
            super(context, sourceSection);
        }

        @Specialization
        public boolean isNil() {
            return false;
        }
    }

    @CoreMethod(names = "private_methods", optional = 1)
    public abstract static class PrivateMethodsNode extends CoreMethodNode {

        public PrivateMethodsNode(RubyContext context, SourceSection sourceSection) {
            super(context, sourceSection);
        }

        @Specialization
        public RubyArray private_methods(RubyBasicObject self, UndefinedPlaceholder unused) {
            return private_methods(self, true);
        }

        @Specialization
        public RubyArray private_methods(RubyBasicObject self, boolean includeInherited) {
            notDesignedForCompilation();

            final RubyArray array = new RubyArray(self.getContext().getCoreLibrary().getArrayClass());

            Map<String, InternalMethod> methods;

            if (includeInherited) {
                methods = ModuleOperations.getAllMethods(self.getMetaClass());
            } else {
                methods = self.getMetaClass().getMethods();
            }

            for (InternalMethod method : methods.values()) {
                if (method.getVisibility() == Visibility.PRIVATE) {
                    array.slowPush(self.getContext().newSymbol(method.getName()));
                }
            }

            return array;
        }

    }

    @CoreMethod(names = "proc", isModuleFunction = true, needsBlock = true)
    public abstract static class ProcNode extends CoreMethodNode {

        public ProcNode(RubyContext context, SourceSection sourceSection) {
            super(context, sourceSection);
        }

        @Specialization
        public RubyProc proc(RubyProc block) {
            notDesignedForCompilation();

            return new RubyProc(getContext().getCoreLibrary().getProcClass(), RubyProc.Type.PROC,
                    block.getSharedMethodInfo(), block.getCallTargetForProcs(), block.getCallTargetForProcs(),
                    block.getCallTargetForMethods(), block.getDeclarationFrame(), block.getMethod(),
                    block.getSelfCapturedInScope(), block.getBlockCapturedInScope());
        }
    }

    @CoreMethod(names = "public_methods", optional = 1)
    public abstract static class PublicMethodsNode extends CoreMethodNode {

        public PublicMethodsNode(RubyContext context, SourceSection sourceSection) {
            super(context, sourceSection);
        }

        @Specialization
        public RubyArray methods(RubyBasicObject self, boolean includeInherited) {
            notDesignedForCompilation();

            if (!includeInherited) {
                getContext().getRuntime().getWarnings().warn(IRubyWarnings.ID.TRUFFLE, Truffle.getRuntime().getCallerFrame().getCallNode().getEncapsulatingSourceSection().getSource().getName(), Truffle.getRuntime().getCallerFrame().getCallNode().getEncapsulatingSourceSection().getStartLine(), "Object#methods always returns inherited methods at the moment");
            }

            return methods(self, UndefinedPlaceholder.INSTANCE);
        }

        @Specialization
        public RubyArray methods(RubyBasicObject self, UndefinedPlaceholder includeInherited) {
            notDesignedForCompilation();

            final RubyArray array = new RubyArray(self.getContext().getCoreLibrary().getArrayClass());

            final Map<String, InternalMethod> methods = self.getMetaClass().getMethods();

            for (InternalMethod method : methods.values()) {
                if (method.getVisibility() == Visibility.PUBLIC) {
                    array.slowPush(self.getContext().newSymbol(method.getName()));
                }
            }

            return array;
        }

    }

    @CoreMethod(names = "rand", isModuleFunction = true, optional = 1)
    public abstract static class RandNode extends CoreMethodNode {

        public RandNode(RubyContext context, SourceSection sourceSection) {
            super(context, sourceSection);
        }

        @Specialization
        public double rand(UndefinedPlaceholder undefined) {
            return getContext().getRandom().nextDouble();
        }

        @Specialization(guards = "isZero(max)")
        public double randZero(int max) {
            return getContext().getRandom().nextDouble();
        }

        @Specialization(guards = "isNonZero(max)")
        public int randNonZero(int max) {
            return getContext().getRandom().nextInt(max);
        }

        @Specialization(guards = "isZero(max)")
        public double randZero(long max) {
            return getContext().getRandom().nextDouble();
        }

        @Specialization(guards = "isNonZero(max)")
        public long randNonZero(long max) {
            return getContext().getRandom().nextLong() % max;
        }

        protected boolean isZero(int max) {
            return max == 0;
        }

        protected boolean isNonZero(int max) {
            return max != 0;
        }

        protected boolean isZero(long max) {
            return max == 0;
        }

        protected boolean isNonZero(long max) {
            return max != 0;
        }

    }

    @CoreMethod(names = "require", isModuleFunction = true, required = 1)
    public abstract static class RequireNode extends CoreMethodNode {

        public RequireNode(RubyContext context, SourceSection sourceSection) {
            super(context, sourceSection);
        }

        @Specialization
        public boolean require(RubyString feature) {
            notDesignedForCompilation();

            // TODO CS 1-Mar-15 ERB will use strscan if it's there, but strscan is not yet complete, so we need to hide it

            if (feature.toString().equals("strscan") && Truffle.getRuntime().getCallerFrame().getCallNode()
                    .getEncapsulatingSourceSection().getSource().getName().endsWith("erb.rb")) {
                throw new RaiseException(getContext().getCoreLibrary().loadErrorCannotLoad(feature.toString(), this));
            }

            try {
                getContext().getFeatureManager().require(feature.toString(), this);
            } catch (IOException e) {
                throw new RuntimeException(e);
            }

            return true;
        }
    }

    @CoreMethod(names = "require_relative", isModuleFunction = true, required = 1)
    public abstract static class RequireRelativeNode extends CoreMethodNode {

        public RequireRelativeNode(RubyContext context, SourceSection sourceSection) {
            super(context, sourceSection);
        }

        @Specialization
        public boolean requireRelative(RubyString feature) {
            notDesignedForCompilation();

            final FeatureManager featureManager = getContext().getFeatureManager();

            final String featureString = feature.toString();
            final String featurePath;

            if (featureManager.isAbsolutePath(featureString)) {
                featurePath = featureString;
            } else {
                final Source source = Truffle.getRuntime().getCallerFrame().getCallNode().getEncapsulatingSourceSection().getSource();
                final String sourcePath = featureManager.getSourcePath(source);

                if (sourcePath == null) {
                    CompilerDirectives.transferToInterpreter();
                    throw new RaiseException(getContext().getCoreLibrary().loadError("cannot infer basepath", this));
                }

                featurePath = dirname(sourcePath) + "/" + featureString;
            }

            try {
                featureManager.require(featurePath, this);
            } catch (IOException e) {
                throw new RuntimeException(e);
            }

            return true;
        }

        private String dirname(String path) {
            int lastSlash = path.lastIndexOf('/');
            assert lastSlash > 0;
            return path.substring(0, lastSlash);
        }
    }

    @CoreMethod(names = "respond_to?", required = 1, optional = 1)
    public abstract static class RespondToNode extends CoreMethodNode {

        @Child private DoesRespondDispatchHeadNode dispatch;
        @Child private DoesRespondDispatchHeadNode dispatchIgnoreVisibility;

        public RespondToNode(RubyContext context, SourceSection sourceSection) {
            super(context, sourceSection);

            dispatch = new DoesRespondDispatchHeadNode(context, false, false, MissingBehavior.RETURN_MISSING, null);
            dispatchIgnoreVisibility = new DoesRespondDispatchHeadNode(context, true, false, MissingBehavior.RETURN_MISSING, null);

            if (DispatchNode.DISPATCH_METAPROGRAMMING_ALWAYS_UNCACHED) {
                dispatch.forceUncached();
                dispatchIgnoreVisibility.forceUncached();
            }
        }

        public abstract boolean executeDoesRespondTo(VirtualFrame frame, Object object, Object name, boolean includePrivate);

        @Specialization
        public boolean doesRespondTo(VirtualFrame frame, Object object, RubyString name, UndefinedPlaceholder checkVisibility) {
            return doesRespondTo(frame, object, name, false);
        }

        @Specialization
        public boolean doesRespondTo(VirtualFrame frame, Object object, RubyString name, RubyBasicObject checkVisibility) {
            return doesRespondTo(frame, object, name, false);
        }

        @Specialization
        public boolean doesRespondTo(VirtualFrame frame, Object object, RubyString name, boolean ignoreVisibility) {
            if (ignoreVisibility) {
                return dispatchIgnoreVisibility.doesRespondTo(frame, name, object);
            } else {
                return dispatch.doesRespondTo(frame, name, object);
            }
        }

        @Specialization
        public boolean doesRespondTo(VirtualFrame frame, Object object, RubySymbol name, UndefinedPlaceholder checkVisibility) {
            return doesRespondTo(frame, object, name, false);
        }

        @Specialization
        public boolean doesRespondTo(VirtualFrame frame, Object object, RubySymbol name, RubyBasicObject checkVisibility) {
            return doesRespondTo(frame, object, name, false);
        }

        @Specialization
        public boolean doesRespondTo(VirtualFrame frame, Object object, RubySymbol name, boolean ignoreVisibility) {
            if (ignoreVisibility) {
                return dispatchIgnoreVisibility.doesRespondTo(frame, name, object);
            } else {
                return dispatch.doesRespondTo(frame, name, object);
            }
        }

    }

    @CoreMethod(names = "respond_to_missing?", required = 1, optional = 1)
    public abstract static class RespondToMissingNode extends CoreMethodNode {

        public RespondToMissingNode(RubyContext context, SourceSection sourceSection) {
            super(context, sourceSection);
        }

        @Specialization
        public boolean doesRespondToMissing(Object object, RubyString name, UndefinedPlaceholder includeAll) {
            return false;
        }

        @Specialization
        public boolean doesRespondToMissing(Object object, RubySymbol name, UndefinedPlaceholder includeAll) {
            return false;
        }

        @Specialization
        public boolean doesRespondToMissing(Object object, RubySymbol name, boolean includeAll) {
            return false;
        }

        @Specialization
        public boolean doesRespondToMissing(Object object, RubyString name, boolean includeAll) {
            return false;
        }

    }

    @CoreMethod(names = "set_trace_func", isModuleFunction = true, required = 1)
    public abstract static class SetTraceFuncNode extends CoreMethodNode {

        public SetTraceFuncNode(RubyContext context, SourceSection sourceSection) {
            super(context, sourceSection);
        }

        @Specialization
        public RubyNilClass setTraceFunc(RubyNilClass nil) {
            notDesignedForCompilation();

            getContext().getTraceManager().setTraceFunc(null);
            return nil;
        }

        @Specialization
        public RubyProc setTraceFunc(RubyProc traceFunc) {
            notDesignedForCompilation();

            getContext().getTraceManager().setTraceFunc(traceFunc);
            return traceFunc;
        }
    }

    @CoreMethod(names = "singleton_class")
    public abstract static class SingletonClassMethodNode extends CoreMethodNode {

        @Child private SingletonClassNode singletonClassNode;

        public SingletonClassMethodNode(RubyContext context, SourceSection sourceSection) {
            super(context, sourceSection);
            singletonClassNode = SingletonClassNodeFactory.create(context, sourceSection, null);
        }

        @Specialization
        public RubyClass singletonClass(VirtualFrame frame, Object self) {
            return singletonClassNode.executeSingletonClass(frame, self);
        }

    }

    @CoreMethod(names = "singleton_methods", optional = 1)
    public abstract static class SingletonMethodsNode extends CoreMethodNode {

        public SingletonMethodsNode(RubyContext context, SourceSection sourceSection) {
            super(context, sourceSection);
        }

        @Specialization
        public RubyArray singletonMethods(RubyBasicObject self, boolean includeInherited) {
            notDesignedForCompilation();

            final RubyArray array = new RubyArray(self.getContext().getCoreLibrary().getArrayClass());

            final Collection<InternalMethod> methods;

            if (includeInherited) {
                methods = ModuleOperations.getAllMethods(self.getSingletonClass(this)).values();
            } else {
                methods = self.getSingletonClass(this).getMethods().values();
            }

            for (InternalMethod method : methods) {
                array.slowPush(RubySymbol.newSymbol(self.getContext(), method.getName()));
            }

            return array;
        }

        @Specialization
        public RubyArray singletonMethods(RubyBasicObject self, UndefinedPlaceholder includeInherited) {
            return singletonMethods(self, false);
        }

    }

    @CoreMethod(names = "String", isModuleFunction = true, required = 1)
    public abstract static class StringNode extends CoreMethodNode {

        @Child private CallDispatchHeadNode toS;

        public StringNode(RubyContext context, SourceSection sourceSection) {
            super(context, sourceSection);
            toS = DispatchHeadNodeFactory.createMethodCall(context);
        }

        @Specialization
        public RubyString string(RubyString value) {
            return value;
        }

        @Specialization(guards = "!isRubyString(value)")
        public Object string(VirtualFrame frame, Object value) {
            return toS.call(frame, value, "to_s", null);
        }

    }

    @CoreMethod(names = "sleep", isModuleFunction = true, optional = 1)
    public abstract static class SleepNode extends CoreMethodNode {

        @Child NumericToFloatNode floatCastNode;

        public SleepNode(RubyContext context, SourceSection sourceSection) {
            super(context, sourceSection);
        }

        @Specialization
        public long sleep(UndefinedPlaceholder duration) {
            // TODO: this should actually be "forever".
            return doSleepMillis(Long.MAX_VALUE);
        }

        @Specialization
        public long sleep(int duration) {
            return doSleepMillis(duration * 1000L);
        }

        @Specialization
        public long sleep(long duration) {
            return doSleepMillis(duration * 1000);
        }

        @Specialization
        public long sleep(double duration) {
            return doSleepMillis((long) (duration * 1000));
        }

        @Specialization(guards = "isRubiniusUndefined(duration)")
        public long sleep(RubyBasicObject duration) {
            return sleep(UndefinedPlaceholder.INSTANCE);
        }

        @Specialization(guards = "!isRubiniusUndefined(duration)")
        public long sleep(VirtualFrame frame, RubyBasicObject duration) {
            if (floatCastNode == null) {
                CompilerDirectives.transferToInterpreterAndInvalidate();
                floatCastNode = insert(NumericToFloatNodeFactory.create(getContext(), getSourceSection(), "to_f", null));
            }
            return sleep(floatCastNode.executeFloat(frame, duration));
        }

        @TruffleBoundary
        private long doSleepMillis(final long durationInMillis) {
            if (durationInMillis < 0) {
                throw new RaiseException(getContext().getCoreLibrary().argumentError("time interval must be positive", this));
            }

            final long start = System.currentTimeMillis();

            getContext().getThreadManager().runOnce(new BlockingActionWithoutGlobalLock<Boolean>() {
                @Override
                public Boolean block() throws InterruptedException {
                    Thread.sleep(durationInMillis);
                    return SUCCESS;
                }
            });

            final long end = System.currentTimeMillis();

            return (end - start) / 1000;
        }

    }

    @CoreMethod(names = { "sprintf", "format" }, isModuleFunction = true, argumentsAsArray = true)
    public abstract static class SPrintfNode extends CoreMethodNode {

        public SPrintfNode(RubyContext context, SourceSection sourceSection) {
            super(context, sourceSection);
        }

        @TruffleBoundary
        @Specialization
        public RubyString sprintf(Object[] args) {
            final ByteArrayOutputStream outputStream = new ByteArrayOutputStream();

            final PrintStream printStream;

            try {
                printStream = new PrintStream(outputStream, true, StandardCharsets.UTF_8.name());
            } catch (UnsupportedEncodingException e) {
                throw new RuntimeException(e);
            }

            if (args.length > 0) {
                final String format = args[0].toString();
                final List<Object> values = Arrays.asList(args).subList(1, args.length);

                StringFormatter.format(getContext(), printStream, format, values);
            }

            return getContext().makeString(new ByteList(outputStream.toByteArray()));
        }
    }

    @CoreMethod(names = "system", isModuleFunction = true, needsSelf = false, required = 1)
    public abstract static class SystemNode extends CoreMethodNode {

        public SystemNode(RubyContext context, SourceSection sourceSection) {
            super(context, sourceSection);
        }

        @Specialization
        public boolean system(RubyString command) {
            notDesignedForCompilation();

            // TODO(CS 5-JAN-15): very simplistic implementation

            final RubyHash env = getContext().getCoreLibrary().getENV();

            final List<String> envp = new ArrayList<>();

            // TODO(CS): cast
            for (KeyValue keyValue : HashOperations.verySlowToKeyValues(env)) {
                envp.add(keyValue.getKey().toString() + "=" + keyValue.getValue().toString());
            }

            // We need to run via bash to get the variable and other expansion we expect
            try {
                Runtime.getRuntime().exec(new String[]{"bash", "-c", command.toString()}, envp.toArray(new String[envp.size()]));
            } catch (IOException e) {
                throw new RuntimeException(e);
            }

            return true;
        }

    }

    @CoreMethod(names = "taint")
    public abstract static class KernelTaintNode extends CoreMethodNode {

        @Child private TaintNode taintNode;

        public KernelTaintNode(RubyContext context, SourceSection sourceSection) {
            super(context, sourceSection);
        }

        @Specialization
        public Object taint(Object object) {
            if (taintNode == null) {
                CompilerDirectives.transferToInterpreter();
                taintNode = insert(TaintNodeFactory.create(getContext(), getEncapsulatingSourceSection(), null));
            }
            return taintNode.executeTaint(object);
        }

    }

    @CoreMethod(names = "tainted?")
    public abstract static class KernelIsTaintedNode extends CoreMethodNode {

        @Child private IsTaintedNode isTaintedNode;

        public KernelIsTaintedNode(RubyContext context, SourceSection sourceSection) {
            super(context, sourceSection);
        }

        @Specialization
        public boolean isTainted(Object object) {
            if (isTaintedNode == null) {
                CompilerDirectives.transferToInterpreter();
                isTaintedNode = insert(IsTaintedNodeFactory.create(getContext(), getEncapsulatingSourceSection(), null));
            }
            return isTaintedNode.executeIsTainted(object);
        }

    }

    public abstract static class ToHexStringNode extends CoreMethodNode {

        public ToHexStringNode(RubyContext context, SourceSection sourceSection) {
            super(context, sourceSection);
        }

        public abstract String executeToHexString(VirtualFrame frame, Object value);

        @Specialization
        public String toHexString(int value) {
            return toHexString((long) value);
        }

        @Specialization
        public String toHexString(long value) {
            return Long.toHexString(value);
        }

        @Specialization
        public String toHexString(RubyBignum value) {
            return value.bigIntegerValue().toString(16);
        }

    }

    @CoreMethod(names = { "to_s", "inspect" })
    public abstract static class ToSNode extends CoreMethodNode {

        @Child private ClassNode classNode;
        @Child private ObjectPrimitiveNodes.ObjectIDPrimitiveNode objectIDNode;
        @Child private ToHexStringNode toHexStringNode;

        public ToSNode(RubyContext context, SourceSection sourceSection) {
            super(context, sourceSection);
            classNode = ClassNodeFactory.create(context, sourceSection, null);
            objectIDNode = ObjectPrimitiveNodesFactory.ObjectIDPrimitiveNodeFactory.create(context, sourceSection, new RubyNode[] { null });
            toHexStringNode = KernelNodesFactory.ToHexStringNodeFactory.create(context, sourceSection, new RubyNode[]{null});
        }

        public abstract RubyString executeToS(VirtualFrame frame, Object self);

        @Specialization
        public RubyString toS(VirtualFrame frame, Object self) {
            notDesignedForCompilation();

            String className = classNode.executeGetClass(frame, self).getName();
            Object id = objectIDNode.executeObjectID(frame, self);
            String hexID = toHexStringNode.executeToHexString(frame, id);

            return getContext().makeString("#<" + className + ":0x" + hexID + ">");
        }

    }

    @CoreMethod(names = "untaint")
    public abstract static class UntaintNode extends CoreMethodNode {

        @Child private WriteHeadObjectFieldNode writeTaintNode;

        public UntaintNode(RubyContext context, SourceSection sourceSection) {
            super(context, sourceSection);
            writeTaintNode = new WriteHeadObjectFieldNode(RubyBasicObject.TAINTED_IDENTIFIER);
        }

        @Specialization
        public Object taint(boolean object) {
            return frozen(object);
        }

        @Specialization
        public Object taint(int object) {
            return frozen(object);
        }

        @Specialization
        public Object taint(long object) {
            return frozen(object);
        }

        @Specialization
        public Object taint(double object) {
            return frozen(object);
        }

        private Object frozen(Object object) {
            CompilerDirectives.transferToInterpreter();
            throw new RaiseException(getContext().getCoreLibrary().frozenError(getContext().getCoreLibrary().getLogicalClass(object).getName(), this));
        }


        @Specialization
        public Object taint(RubyBasicObject object) {
            writeTaintNode.execute(object, false);
            return object;
        }

    }

}<|MERGE_RESOLUTION|>--- conflicted
+++ resolved
@@ -1017,28 +1017,6 @@
 
     }
 
-<<<<<<< HEAD
-    @CoreMethod(names = "loop", isModuleFunction = true, returnsEnumeratorIfNoBlock = true)
-    public abstract static class LoopNode extends CoreMethodNode {
-
-        @Child private WhileNode whileNode;
-
-        public LoopNode(RubyContext context, SourceSection sourceSection) {
-            super(context, sourceSection);
-            whileNode = WhileNode.createWhile(context, sourceSection,
-                    new BooleanLiteralNode(context, sourceSection, true),
-                    new YieldNode(context, getSourceSection(), new RubyNode[]{}, false)
-            );
-        }
-
-        @Specialization
-        public Object loop(VirtualFrame frame) {
-            return whileNode.execute(frame);
-        }
-    }
-
-=======
->>>>>>> 9bed84f9
     @CoreMethod(names = "__method__", needsSelf = false)
     public abstract static class MethodNameNode extends CoreMethodNode {
 
