/*
 * Copyright (c) 2013, 2015 Oracle and/or its affiliates. All rights reserved. This
 * code is released under a tri EPL/GPL/LGPL license. You can use it,
 * redistribute it and/or modify it under the terms of the:
 *
 * Eclipse Public License version 1.0
 * GNU General Public License version 2
 * GNU Lesser General Public License version 2.1
 */
package org.jruby.truffle.nodes.interop;

import com.oracle.truffle.api.CompilerDirectives;
import com.oracle.truffle.api.frame.VirtualFrame;
import com.oracle.truffle.api.nodes.ExplodeLoop;
import com.oracle.truffle.api.source.SourceSection;
import org.jruby.truffle.nodes.RubyGuards;
import org.jruby.truffle.nodes.RubyNode;
import org.jruby.truffle.nodes.core.MethodNodes;
import org.jruby.truffle.nodes.core.StringNodes;
import org.jruby.truffle.nodes.core.SymbolNodes;
import org.jruby.truffle.nodes.dispatch.DispatchAction;
import org.jruby.truffle.nodes.dispatch.DispatchHeadNode;
import org.jruby.truffle.nodes.dispatch.MissingBehavior;
import org.jruby.truffle.nodes.interop.InteropNodeFactory.ExecuteMethodNodeGen;
import org.jruby.truffle.nodes.objects.ReadInstanceVariableNode;
import org.jruby.truffle.nodes.objects.WriteInstanceVariableNode;
import org.jruby.truffle.runtime.ModuleOperations;
import org.jruby.truffle.runtime.RubyArguments;
import org.jruby.truffle.runtime.RubyContext;
import org.jruby.truffle.runtime.core.RubyBasicObject;
import org.jruby.truffle.runtime.methods.InternalMethod;

import com.oracle.truffle.api.CompilerDirectives;
import com.oracle.truffle.api.Truffle;
import com.oracle.truffle.api.dsl.Cached;
import com.oracle.truffle.api.dsl.NodeChild;
import com.oracle.truffle.api.dsl.Specialization;
import com.oracle.truffle.api.frame.VirtualFrame;
import com.oracle.truffle.api.interop.ForeignAccess;
import com.oracle.truffle.api.nodes.DirectCallNode;
import com.oracle.truffle.api.nodes.ExplodeLoop;
import com.oracle.truffle.api.nodes.IndirectCallNode;
import com.oracle.truffle.api.source.SourceSection;
import java.util.List;

public abstract class InteropNode extends RubyNode {

    public InteropNode(RubyContext context, SourceSection sourceSection) {
        super(context, sourceSection);
    }

    public static InteropNode createRead(RubyContext context, SourceSection sourceSection) {
        return new UnresolvedInteropReadNode(context, sourceSection);
    }

    public static InteropNode createWrite(RubyContext context, SourceSection sourceSection) {
        return new UnresolvedInteropWriteNode(context, sourceSection);
    }

    public static InteropNode createExecuteAfterRead(RubyContext context, SourceSection sourceSection, int arity) {
        return new UnresolvedInteropExecuteAfterReadNode(context, sourceSection, arity);
    }

    public static InteropNode createIsExecutable(final RubyContext context, final SourceSection sourceSection) {
        return new InteropIsExecutable(context, sourceSection);
    }
    
    public static InteropNode createExecute(final RubyContext context, final SourceSection sourceSection) {
        return new InteropExecute(context, sourceSection);
    }

    public static InteropNode createIsBoxedPrimitive(final RubyContext context, final SourceSection sourceSection) {
        return new InteropIsBoxedPrimitive(context, sourceSection);
    }

    public static InteropNode createIsNull(final RubyContext context, final SourceSection sourceSection) {
        return new InteropIsNull(context, sourceSection);
    }

    public static InteropNode createHasSizePropertyFalse(final RubyContext context, final SourceSection sourceSection) {
        return new InteropHasSizePropertyFalse(context, sourceSection);
    }

    public static InteropNode createHasSizePropertyTrue(final RubyContext context, final SourceSection sourceSection) {
        return new InteropHasSizePropertyTrue(context, sourceSection);
    }

    public static RubyNode createGetSize(RubyContext context, final SourceSection sourceSection) {
        return new InteropGetSizeProperty(context, sourceSection);
    }

    public static RubyNode createStringIsBoxed(RubyContext context, final SourceSection sourceSection) {
        return new InteropStringIsBoxed(context, sourceSection);
    }

    public static RubyNode createStringRead(RubyContext context, final SourceSection sourceSection) {
        return new UnresolvedInteropStringReadNode(context, sourceSection);
    }

    public static RubyNode createStringUnbox(RubyContext context, final SourceSection sourceSection) {
        return new InteropStringUnboxNode(context, sourceSection);
    }
    
    private static class InteropExecute extends InteropNode {
        @Child private ExecuteMethodNode execute;
    	
    	public InteropExecute(RubyContext context, SourceSection sourceSection) {
            super(context, sourceSection);
            this.execute = ExecuteMethodNodeGen.create(context, sourceSection, null);
        }

        @Override
        public Object execute(VirtualFrame frame) {
        	Object result = execute.executeWithTarget(frame, ForeignAccess.getReceiver(frame));
            return result;
        }
    }
    
    protected static abstract class AbstractExecuteMethodNode extends InteropNode {
    	public AbstractExecuteMethodNode(RubyContext context,
				SourceSection sourceSection) {
			super(context, sourceSection);
		}

		public abstract Object executeWithTarget(VirtualFrame frame, Object method);
    }
    
    @NodeChild(value="method", type = InteropNode.class)
    protected static abstract class ExecuteMethodNode extends AbstractExecuteMethodNode {
    	@Child private IndirectCallNode callNode;
    	public ExecuteMethodNode(RubyContext context,
				SourceSection sourceSection) {
			super(context, sourceSection);
			callNode = Truffle.getRuntime().createIndirectCallNode();
		}
        
		@Specialization(guards = {"isRubyMethod(method)", "method == cachedMethod"})
    	protected Object doCall(VirtualFrame frame, RubyBasicObject method,
                                @Cached("method") RubyBasicObject cachedMethod,
                                @Cached("getMethod(cachedMethod)") InternalMethod internalMethod,
                                @Cached("create(getMethod(cachedMethod).getCallTarget())") DirectCallNode callNode) {
                        final List<Object> faArgs = ForeignAccess.getArguments(frame);
    		// skip first argument; it's the receiver but a RubyMethod knows its receiver
			Object[] args = faArgs.subList(1, faArgs.size()).toArray();
			return callNode.call(frame, RubyArguments.pack(internalMethod, internalMethod.getDeclarationFrame(), MethodNodes.getReceiver(cachedMethod), null, args));
    	}
		
		@Specialization(guards = "isRubyMethod(method)")
    	protected Object doCall(VirtualFrame frame, RubyBasicObject method) {
			final InternalMethod internalMethod = MethodNodes.getMethod(method);
                        final List<Object> faArgs = ForeignAccess.getArguments(frame);
    		// skip first argument; it's the receiver but a RubyMethod knows its receiver
			Object[] args = faArgs.subList(1, faArgs.size()).toArray();
            return callNode.call(frame, internalMethod.getCallTarget(), RubyArguments.pack(
                    internalMethod,
                    internalMethod.getDeclarationFrame(),
                    MethodNodes.getReceiver(method),
                    null,
                    args));
		}

        protected InternalMethod getMethod(RubyBasicObject method) {
            return MethodNodes.getMethod(method);
        }

    }

    private static class InteropIsExecutable extends InteropNode {
        public InteropIsExecutable(RubyContext context, SourceSection sourceSection) {
            super(context, sourceSection);
        }

        @Override
        public Object execute(VirtualFrame frame) {
            return RubyGuards.isRubyMethod(ForeignAccess.getReceiver(frame));
        }

    }

    private static class InteropIsBoxedPrimitive extends InteropNode {
        public InteropIsBoxedPrimitive(RubyContext context, SourceSection sourceSection) {
            super(context, sourceSection);
        }

        @Override
        public Object execute(VirtualFrame frame) {
            return false;
        }

    }

    private static class InteropIsNull extends InteropNode {
        public InteropIsNull(RubyContext context, SourceSection sourceSection) {
            super(context, sourceSection);
        }

        @Override
        public Object execute(VirtualFrame frame) {
            return ForeignAccess.getReceiver(frame) == nil();
        }
    }

    private static class InteropHasSizePropertyFalse extends InteropNode {
        public InteropHasSizePropertyFalse(RubyContext context, SourceSection sourceSection) {
            super(context, sourceSection);
        }

        @Override
        public Object execute(VirtualFrame frame) {
            return false;
        }
    }

    private static class InteropHasSizePropertyTrue extends InteropNode {
        public InteropHasSizePropertyTrue(RubyContext context, SourceSection sourceSection) {
            super(context, sourceSection);
        }

        @Override
        public Object execute(VirtualFrame frame) {
            return true;
        }
    }

    private static class InteropGetSizeProperty extends InteropNode {

        @Child private DispatchHeadNode head;
        public InteropGetSizeProperty(RubyContext context, SourceSection sourceSection) {
            super(context, sourceSection);
            this.head = new DispatchHeadNode(context, true, false, MissingBehavior.CALL_METHOD_MISSING, DispatchAction.CALL_METHOD);
        }

        @Override
        public Object execute(VirtualFrame frame) {
            return head.dispatch(frame, ForeignAccess.getReceiver(frame), "size", null, new Object[] {});
        }
    }

    private static class InteropStringIsBoxed extends InteropNode {

        public InteropStringIsBoxed(RubyContext context, SourceSection sourceSection) {
            super(context, sourceSection);
        }

        @Override
        public Object execute(VirtualFrame frame) {
<<<<<<< HEAD
            Object o = ForeignAccess.getReceiver(frame);
            return o instanceof RubyString && StringNodes.getByteList(((RubyString) o)).length() == 1;
=======
            Object o = ForeignAccessArguments.getReceiver(frame.getArguments());
            return RubyGuards.isRubyString(o) && StringNodes.getByteList((RubyBasicObject) o).length() == 1;
>>>>>>> 34c3d90f
        }
    }

    private static class InteropStringUnboxNode extends RubyNode {

        public InteropStringUnboxNode(RubyContext context, SourceSection sourceSection) {
            super(context, sourceSection);
        }

        @Override
        public Object execute(VirtualFrame frame) {
<<<<<<< HEAD
            return StringNodes.getByteList(((RubyString) ForeignAccess.getReceiver(frame))).get(0);
=======
            return StringNodes.getByteList((RubyBasicObject) ForeignAccessArguments.getReceiver(frame.getArguments())).get(0);
>>>>>>> 34c3d90f
        }
    }

    private static class UnresolvedInteropReadNode extends InteropNode {

        private final int labelIndex;

        public UnresolvedInteropReadNode(RubyContext context, SourceSection sourceSection) {
            super(context, sourceSection);
            this.labelIndex = 0;
        }

        @Override
        public Object execute(VirtualFrame frame) {
            Object label = ForeignAccess.getArguments(frame).get(labelIndex);
            if (label instanceof  String || RubyGuards.isRubySymbol(label) || label instanceof Integer) {
                if (label instanceof  String) {
                    String name = (String) label;
                    if (name.startsWith("@")) {
                        return this.replace(new InteropInstanceVariableReadNode(getContext(), getSourceSection(), name, labelIndex)).execute(frame);
                    }
                }
                RubyBasicObject receiver = (RubyBasicObject) ForeignAccess.getReceiver(frame);
                InternalMethod labelMethod = ModuleOperations.lookupMethod(getContext().getCoreLibrary().getMetaClass(receiver), label.toString());
                InternalMethod indexedSetter = ModuleOperations.lookupMethod(getContext().getCoreLibrary().getMetaClass(receiver), "[]=");
                if (labelMethod == null && indexedSetter != null) {
                    return this.replace(new ResolvedInteropIndexedReadNode(getContext(), getSourceSection(), labelIndex)).execute(frame);
                } else if (label instanceof  String) {
                    return this.replace(new ResolvedInteropReadNode(getContext(), getSourceSection(), (String) label, labelIndex)).execute(frame);
                } else if (RubyGuards.isRubySymbol(label)) {
                    return this.replace(new ResolvedInteropReadFromSymbolNode(getContext(), getSourceSection(), (RubyBasicObject) label, labelIndex)).execute(frame);
                } else {
                    CompilerDirectives.transferToInterpreter();
                    throw new IllegalStateException(label + " not allowed as name");
                }
            } else {
                CompilerDirectives.transferToInterpreter();
                throw new IllegalStateException(label + " not allowed as name");
            }
        }
    }

    private static class UnresolvedInteropStringReadNode extends InteropNode {

        private final int labelIndex;

        public UnresolvedInteropStringReadNode(RubyContext context, SourceSection sourceSection) {
            super(context, sourceSection);
            this.labelIndex = 0;
        }

        @Override
        public Object execute(VirtualFrame frame) {
            Object label = ForeignAccess.getArguments(frame).get(labelIndex);
            if (label instanceof  String || RubyGuards.isRubySymbol(label) || label instanceof Integer) {
                if (label instanceof  String) {
                    String name = (String) label;
                    if (name.startsWith("@")) {
                        return this.replace(new InteropInstanceVariableReadNode(getContext(), getSourceSection(), name, labelIndex)).execute(frame);
                    }
                }
                if (label instanceof Integer || label instanceof  Long) {
                    return this.replace(new InteropReadStringByteNode(getContext(), getSourceSection(), labelIndex)).execute(frame);
                } else if (label instanceof  String) {
                    return this.replace(new ResolvedInteropReadNode(getContext(), getSourceSection(), (String) label, labelIndex)).execute(frame);
                } else if (RubyGuards.isRubySymbol(label)) {
                    return this.replace(new ResolvedInteropReadFromSymbolNode(getContext(), getSourceSection(), (RubyBasicObject) label, labelIndex)).execute(frame);
                } else {
                    CompilerDirectives.transferToInterpreter();
                    throw new IllegalStateException(label + " not allowed as name");
                }
            } else {
                CompilerDirectives.transferToInterpreter();
                throw new IllegalStateException(label + " not allowed as name");
            }
        }
    }


    static class InteropReadStringByteNode extends RubyNode {

        private final int labelIndex;

        public InteropReadStringByteNode(RubyContext context, SourceSection sourceSection, int labelIndex) {
            super(context, sourceSection);
            this.labelIndex = labelIndex;
        }

        @Override
        public Object execute(VirtualFrame frame) {
<<<<<<< HEAD
            if (ForeignAccess.getReceiver(frame) instanceof RubyString) {
                final RubyString string = (RubyString) ForeignAccess.getReceiver(frame);
                final int index = (int) ForeignAccess.getArguments(frame).get(labelIndex);
=======
            if (RubyGuards.isRubyString(ForeignAccessArguments.getReceiver(frame.getArguments()))) {
                final RubyBasicObject string = (RubyBasicObject) ForeignAccessArguments.getReceiver(frame.getArguments());
                final int index = (int) ForeignAccessArguments.getArgument(frame.getArguments(), labelIndex);
>>>>>>> 34c3d90f
                if (index >= StringNodes.getByteList(string).length()) {
                    return 0;
                } else {
                    return (byte) StringNodes.getByteList(string).get(index);
                }
            } else {
                CompilerDirectives.transferToInterpreter();
                throw new IllegalStateException("Not implemented");
            }
        }
    }

    private static class ResolvedInteropIndexedReadNode extends RubyNode {

        private final String name;
        @Child private DispatchHeadNode head;
        @Child private IndexLabelToRubyNode toRubyIndex;
        private final int indexIndex;

        public ResolvedInteropIndexedReadNode(RubyContext context, SourceSection sourceSection, int indexIndex) {
            super(context, sourceSection);
            this.name = "[]";
            this.indexIndex = indexIndex;
            this.head = new DispatchHeadNode(context, true, false, MissingBehavior.CALL_METHOD_MISSING, DispatchAction.CALL_METHOD);
            this.toRubyIndex = IndexLabelToRubyNodeGen.create(context, sourceSection, null);
        }

        @Override
        public Object execute(VirtualFrame frame) {
            Object index = toRubyIndex.executeWithTarget(frame, ForeignAccess.getArguments(frame).get(indexIndex));
            return head.dispatch(frame, ForeignAccess.getReceiver(frame), name, null, new Object[] {index});
        }
    }

    private static class InteropInstanceVariableReadNode extends InteropNode {

        @Child private ReadInstanceVariableNode read;
        private final String name;
        private final int labelIndex;

        public InteropInstanceVariableReadNode(RubyContext context, SourceSection sourceSection, String name, int labelIndex) {
            super(context, sourceSection);
            this.name = name;
            this.read = new ReadInstanceVariableNode(context, sourceSection, name, new RubyInteropReceiverNode(context, sourceSection), false);
            this.labelIndex = labelIndex;
        }

        @Override
        public Object execute(VirtualFrame frame) {
            if (name.equals((String) ForeignAccess.getArguments(frame).get(labelIndex))) {
                return read.execute(frame);
            } else {
                CompilerDirectives.transferToInterpreter();
                throw new IllegalStateException("Not implemented");
            }
        }
    }

    private static class InteropInstanceVariableWriteNode extends RubyNode {

        @Child private WriteInstanceVariableNode write;
        private final String name;
        private final int labelIndex;

        public InteropInstanceVariableWriteNode(RubyContext context, SourceSection sourceSection, String name, int labelIndex, int valueIndex) {
            super(context, sourceSection);
            this.name = name;
            this.labelIndex = labelIndex;
            this.write = new WriteInstanceVariableNode(context, sourceSection, name, new RubyInteropReceiverNode(context, sourceSection), new RubyInteropArgumentNode(context, sourceSection, valueIndex), false);
        }

        @Override
        public Object execute(VirtualFrame frame) {
            if (name.equals((String) ForeignAccess.getArguments(frame).get(labelIndex))) {
                return write.execute(frame);
            } else {
                CompilerDirectives.transferToInterpreter();
                throw new IllegalStateException("Not implemented");
            }
        }
    }

    private static class RubyInteropReceiverNode extends RubyNode {
        public RubyInteropReceiverNode(RubyContext context, SourceSection sourceSection) {
            super(context, sourceSection);
        }

        @Override
        public Object execute(VirtualFrame frame) {
            return ForeignAccess.getReceiver(frame);
        }
    }

    private static class RubyInteropArgumentNode extends RubyNode {

        private final int index;

        public RubyInteropArgumentNode(RubyContext context, SourceSection sourceSection, int index) {
            super(context, sourceSection);
            this.index = index;
        }

        @Override
        public Object execute(VirtualFrame frame) {
            return ForeignAccess.getArguments(frame).get(index);
        }
    }

    private static class ResolvedInteropReadNode extends InteropNode {

        @Child private DispatchHeadNode head;
        private final String name;
        private final int labelIndex;

        public ResolvedInteropReadNode(RubyContext context, SourceSection sourceSection, String name, int labelIndex) {
            super(context, sourceSection);
            this.name = name;
            this.head = new DispatchHeadNode(context, true, false, MissingBehavior.CALL_METHOD_MISSING, DispatchAction.CALL_METHOD);
            this.labelIndex = labelIndex;
        }

        @Override
        public Object execute(VirtualFrame frame) {
            if (name.equals(ForeignAccess.getArguments(frame).get(labelIndex))) {
                return head.dispatch(frame, ForeignAccess.getReceiver(frame), name, null, new Object[]{});
            } else {
                CompilerDirectives.transferToInterpreter();
                throw new IllegalStateException("Name changed");
            }
        }
    }

    private static class ResolvedInteropReadFromSymbolNode extends InteropNode {

        @Child private DispatchHeadNode head;
        private final RubyBasicObject name;
        private final int labelIndex;

        public ResolvedInteropReadFromSymbolNode(RubyContext context, SourceSection sourceSection, RubyBasicObject name, int labelIndex) {
            super(context, sourceSection);
            this.name = name;
            this.head = new DispatchHeadNode(context, true, false, MissingBehavior.CALL_METHOD_MISSING, DispatchAction.CALL_METHOD);
            this.labelIndex = labelIndex;
        }

        @Override
        public Object execute(VirtualFrame frame) {
            if (name.equals(ForeignAccess.getArguments(frame).get(labelIndex))) {
                return head.dispatch(frame, ForeignAccess.getReceiver(frame), name, null, new Object[]{});
            } else {
                CompilerDirectives.transferToInterpreter();
                throw new IllegalStateException("Name changed");
            }
        }
    }

    private static class UnresolvedInteropWriteNode extends InteropNode {

        private final int labelIndex;
        private final int valueIndex;

        public UnresolvedInteropWriteNode(RubyContext context, SourceSection sourceSection) {
            super(context, sourceSection);
            this.labelIndex = 0;
            this.valueIndex = 1;
        }

        @Override
        public Object execute(VirtualFrame frame) {
            Object label = ForeignAccess.getArguments(frame).get(labelIndex);
            if (label instanceof  String || RubyGuards.isRubySymbol(label) || label instanceof Integer) {
                if (label instanceof  String) {
                    String name = (String) label;
                    if (name.startsWith("@")) {
                        return this.replace(new InteropInstanceVariableWriteNode(getContext(), getSourceSection(), name, labelIndex, valueIndex)).execute(frame);
                    }
                }
                RubyBasicObject receiver = (RubyBasicObject) ForeignAccess.getReceiver(frame);
                InternalMethod labelMethod = ModuleOperations.lookupMethod(getContext().getCoreLibrary().getMetaClass(receiver), label.toString());
                InternalMethod indexedSetter = ModuleOperations.lookupMethod(getContext().getCoreLibrary().getMetaClass(receiver), "[]=");
                if (labelMethod == null && indexedSetter != null) {
                    return this.replace(new ResolvedInteropIndexedWriteNode(getContext(), getSourceSection(), labelIndex, valueIndex)).execute(frame);
                } else if (label instanceof  String) {
                    return this.replace(new ResolvedInteropWriteNode(getContext(), getSourceSection(), (String) label, labelIndex, valueIndex)).execute(frame);
                } else if (RubyGuards.isRubySymbol(label)) {
                    return this.replace(new ResolvedInteropWriteToSymbolNode(getContext(), getSourceSection(), (RubyBasicObject) label, labelIndex, valueIndex)).execute(frame);
                } else {
                    CompilerDirectives.transferToInterpreter();
                    throw new IllegalStateException(label + " not allowed as name");
                }
            } else {
                CompilerDirectives.transferToInterpreter();
                throw new IllegalStateException(label + " not allowed as name");
            }
        }
    }

    private static class ResolvedInteropIndexedWriteNode extends RubyNode {

        private final String name;
        @Child private DispatchHeadNode head;
        @Child private IndexLabelToRubyNode toRubyIndex;
        private final int indexIndex;
        private final int valueIndex;

        public ResolvedInteropIndexedWriteNode(RubyContext context, SourceSection sourceSection, int indexIndex, int valueIndex) {
            super(context, sourceSection);
            this.name = "[]=";
            this.indexIndex = indexIndex;
            this.valueIndex = valueIndex;
            this.head = new DispatchHeadNode(context, true, false, MissingBehavior.CALL_METHOD_MISSING, DispatchAction.CALL_METHOD);
            this.toRubyIndex = IndexLabelToRubyNodeGen.create(context, sourceSection, null);
        }

        @Override
        public Object execute(VirtualFrame frame) {
            Object index = toRubyIndex.executeWithTarget(frame, ForeignAccess.getArguments(frame).get(indexIndex));
            Object value = ForeignAccess.getArguments(frame).get(valueIndex);
            return head.dispatch(frame, ForeignAccess.getReceiver(frame), name, null, new Object[] {index, value});
        }
    }

    private static class ResolvedInteropWriteNode extends InteropNode {

        @Child private DispatchHeadNode head;
        private final String name;
        private final String accessName;
        private final int labelIndex;
        private final int valueIndex;

        public ResolvedInteropWriteNode(RubyContext context, SourceSection sourceSection, String name, int labelIndex, int valueIndex) {
            super(context, sourceSection);
            this.name = name;
            this.accessName = name + "=";
            this.head = new DispatchHeadNode(context, true, false, MissingBehavior.CALL_METHOD_MISSING, DispatchAction.CALL_METHOD);
            this.labelIndex = labelIndex;
            this.valueIndex = valueIndex;
        }

        @Override
        public Object execute(VirtualFrame frame) {
            if (name.equals(ForeignAccess.getArguments(frame).get(labelIndex))) {
                Object value = ForeignAccess.getArguments(frame).get(valueIndex);
                return head.dispatch(frame, ForeignAccess.getReceiver(frame), accessName, null, new Object[]{value});
            } else {
                CompilerDirectives.transferToInterpreter();
                throw new IllegalStateException("Name changed");
            }
        }
    }

    private static class ResolvedInteropWriteToSymbolNode extends InteropNode {

        @Child private DispatchHeadNode head;
        private final RubyBasicObject name;
        private final RubyBasicObject  accessName;
        private final int labelIndex;
        private final int valueIndex;

        public ResolvedInteropWriteToSymbolNode(RubyContext context, SourceSection sourceSection, RubyBasicObject name, int labelIndex, int valueIndex) {
            super(context, sourceSection);
            this.name = name;
            this.accessName = context.getSymbol(SymbolNodes.getString(name) + "=");
            this.head = new DispatchHeadNode(context, true, false, MissingBehavior.CALL_METHOD_MISSING, DispatchAction.CALL_METHOD);
            this.labelIndex = labelIndex;
            this.valueIndex = valueIndex;
        }

        @Override
        public Object execute(VirtualFrame frame) {
            if (name.equals(ForeignAccess.getArguments(frame).get(labelIndex))) {
                Object value = ForeignAccess.getArguments(frame).get(valueIndex);
                return head.dispatch(frame, ForeignAccess.getReceiver(frame), accessName, null, new Object[]{value});
            } else {
                CompilerDirectives.transferToInterpreter();
                throw new IllegalStateException("Name changed");
            }
        }
    }

    private static class UnresolvedInteropExecuteAfterReadNode extends InteropNode {

        private final int arity;
        private final int labelIndex;

        public UnresolvedInteropExecuteAfterReadNode(RubyContext context, SourceSection sourceSection, int arity){
            super(context, sourceSection);
            this.arity = arity;
            this.labelIndex = 0;
        }

        @Override
        public Object execute(VirtualFrame frame) {
            if (ForeignAccess.getArguments(frame).get(labelIndex) instanceof  String) {
                return this.replace(new ResolvedInteropExecuteAfterReadNode(getContext(), getSourceSection(), (String) ForeignAccess.getArguments(frame).get(labelIndex), arity)).execute(frame);
            } else {
                CompilerDirectives.transferToInterpreter();
                throw new IllegalStateException(ForeignAccess.getArguments(frame).get(0) + " not allowed as name");
            }
        }
    }

    private static class ResolvedInteropExecuteAfterReadNode extends InteropNode {

        @Child private DispatchHeadNode head;
        @Child private InteropArgumentsNode arguments;
        private final String name;
        private final int labelIndex;
        private final int receiverIndex;

        public ResolvedInteropExecuteAfterReadNode(RubyContext context, SourceSection sourceSection, String name, int arity) {
            super(context, sourceSection);
            this.name = name;
            this.head = new DispatchHeadNode(context, true, false, MissingBehavior.CALL_METHOD_MISSING, DispatchAction.CALL_METHOD);
            this.arguments = new InteropArgumentsNode(context, sourceSection, arity); // [0] is label, [1] is the receiver
            this.labelIndex = 0;
            this.receiverIndex = 1;
        }

        @Override
        public Object execute(VirtualFrame frame) {
            if (name.equals(ForeignAccess.getArguments(frame).get(labelIndex))) {
                Object[] args = new Object[arguments.getCount(frame)];
                arguments.executeFillObjectArray(frame, args);
                return head.dispatch(frame, ForeignAccess.getArguments(frame).get(receiverIndex), ForeignAccess.getArguments(frame).get(labelIndex), null, args);
            } else {
                CompilerDirectives.transferToInterpreter();
                throw new IllegalStateException("Name changed");
            }
        }
    }

    private static class InteropArgumentNode extends RubyNode {
        private final int index;

        public InteropArgumentNode(RubyContext context, SourceSection sourceSection, int index) {
            super(context, sourceSection);
            this.index = index;
        }

        public Object execute(VirtualFrame frame) {
            return ForeignAccess.getArguments(frame).get(index);
        }

    }

    private static class InteropArgumentsNode extends RubyNode {

        @Children private final InteropArgumentNode[] arguments;

        public InteropArgumentsNode(RubyContext context, SourceSection sourceSection, int arity) {
            super(context, sourceSection);
            this.arguments = new InteropArgumentNode[arity - 1]; // exclude the receiver
            // Execute(Read(receiver, label), a0 (which is the receiver), a1, a2)
            // the arguments array looks like:
            // label, a0 (which is the receiver), a1, a2, ...
            for (int i = 2; i < 2 + arity - 1; i++) {
                arguments[i - 2] = new InteropArgumentNode(context, sourceSection, i);
            }
        }

        public int getCount(VirtualFrame frame) {
            return arguments.length;
        }

        public Object execute(VirtualFrame frame) {
            CompilerDirectives.transferToInterpreter();
            throw new IllegalStateException();
        }

        @ExplodeLoop
        public void executeFillObjectArray(VirtualFrame frame, Object[] args) {
            for (int i = 0; i < arguments.length; i++) {
                args[i] = arguments[i].execute(frame);
            }
        }
    }
}<|MERGE_RESOLUTION|>--- conflicted
+++ resolved
@@ -21,7 +21,6 @@
 import org.jruby.truffle.nodes.dispatch.DispatchAction;
 import org.jruby.truffle.nodes.dispatch.DispatchHeadNode;
 import org.jruby.truffle.nodes.dispatch.MissingBehavior;
-import org.jruby.truffle.nodes.interop.InteropNodeFactory.ExecuteMethodNodeGen;
 import org.jruby.truffle.nodes.objects.ReadInstanceVariableNode;
 import org.jruby.truffle.nodes.objects.WriteInstanceVariableNode;
 import org.jruby.truffle.runtime.ModuleOperations;
@@ -30,17 +29,13 @@
 import org.jruby.truffle.runtime.core.RubyBasicObject;
 import org.jruby.truffle.runtime.methods.InternalMethod;
 
-import com.oracle.truffle.api.CompilerDirectives;
 import com.oracle.truffle.api.Truffle;
 import com.oracle.truffle.api.dsl.Cached;
 import com.oracle.truffle.api.dsl.NodeChild;
 import com.oracle.truffle.api.dsl.Specialization;
-import com.oracle.truffle.api.frame.VirtualFrame;
 import com.oracle.truffle.api.interop.ForeignAccess;
 import com.oracle.truffle.api.nodes.DirectCallNode;
-import com.oracle.truffle.api.nodes.ExplodeLoop;
 import com.oracle.truffle.api.nodes.IndirectCallNode;
-import com.oracle.truffle.api.source.SourceSection;
 import java.util.List;
 
 public abstract class InteropNode extends RubyNode {
@@ -106,7 +101,7 @@
     	
     	public InteropExecute(RubyContext context, SourceSection sourceSection) {
             super(context, sourceSection);
-            this.execute = ExecuteMethodNodeGen.create(context, sourceSection, null);
+            this.execute = InteropNodeFactory.ExecuteMethodNodeGen.create(context, sourceSection, null);
         }
 
         @Override
@@ -244,13 +239,8 @@
 
         @Override
         public Object execute(VirtualFrame frame) {
-<<<<<<< HEAD
             Object o = ForeignAccess.getReceiver(frame);
-            return o instanceof RubyString && StringNodes.getByteList(((RubyString) o)).length() == 1;
-=======
-            Object o = ForeignAccessArguments.getReceiver(frame.getArguments());
-            return RubyGuards.isRubyString(o) && StringNodes.getByteList((RubyBasicObject) o).length() == 1;
->>>>>>> 34c3d90f
+            return RubyGuards.isRubyString(o) && StringNodes.getByteList(((RubyBasicObject) o)).length() == 1;
         }
     }
 
@@ -262,11 +252,7 @@
 
         @Override
         public Object execute(VirtualFrame frame) {
-<<<<<<< HEAD
-            return StringNodes.getByteList(((RubyString) ForeignAccess.getReceiver(frame))).get(0);
-=======
-            return StringNodes.getByteList((RubyBasicObject) ForeignAccessArguments.getReceiver(frame.getArguments())).get(0);
->>>>>>> 34c3d90f
+            return StringNodes.getByteList(((RubyBasicObject) ForeignAccess.getReceiver(frame))).get(0);
         }
     }
 
@@ -357,15 +343,9 @@
 
         @Override
         public Object execute(VirtualFrame frame) {
-<<<<<<< HEAD
-            if (ForeignAccess.getReceiver(frame) instanceof RubyString) {
-                final RubyString string = (RubyString) ForeignAccess.getReceiver(frame);
+            if (RubyGuards.isRubyString(ForeignAccess.getReceiver(frame))) {
+                final RubyBasicObject string = (RubyBasicObject) ForeignAccess.getReceiver(frame);
                 final int index = (int) ForeignAccess.getArguments(frame).get(labelIndex);
-=======
-            if (RubyGuards.isRubyString(ForeignAccessArguments.getReceiver(frame.getArguments()))) {
-                final RubyBasicObject string = (RubyBasicObject) ForeignAccessArguments.getReceiver(frame.getArguments());
-                final int index = (int) ForeignAccessArguments.getArgument(frame.getArguments(), labelIndex);
->>>>>>> 34c3d90f
                 if (index >= StringNodes.getByteList(string).length()) {
                     return 0;
                 } else {
