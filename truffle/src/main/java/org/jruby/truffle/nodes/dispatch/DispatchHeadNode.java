/*
 * Copyright (c) 2013, 2015 Oracle and/or its affiliates. All rights reserved. This
 * code is released under a tri EPL/GPL/LGPL license. You can use it,
 * redistribute it and/or modify it under the terms of the:
 *
 * Eclipse Public License version 1.0
 * GNU General Public License version 2
 * GNU Lesser General Public License version 2.1
 */
package org.jruby.truffle.nodes.dispatch;

import org.jruby.truffle.nodes.RubyNode;
import org.jruby.truffle.nodes.cast.ProcOrNullNode;
import org.jruby.truffle.runtime.LexicalScope;
import org.jruby.truffle.runtime.RubyContext;

import com.oracle.truffle.api.frame.VirtualFrame;
import com.oracle.truffle.api.nodes.Node;

public class DispatchHeadNode extends Node {

    protected final RubyContext context;
    protected final boolean ignoreVisibility;
    protected final boolean indirect;
    protected final MissingBehavior missingBehavior;
    protected final LexicalScope lexicalScope;
    protected final DispatchAction dispatchAction;
    protected final boolean isSplatted;
    protected final RubyNode[] argumentNodes;
    protected final ProcOrNullNode block;

    @Child private DispatchNode first;

    public DispatchHeadNode(
            RubyContext context,
            boolean ignoreVisibility,
            boolean indirect,
            MissingBehavior missingBehavior,
            LexicalScope lexicalScope,
            DispatchAction dispatchAction,
            RubyNode[] argumentNodes,
            ProcOrNullNode block,
            boolean isSplatted) {
        this.context = context;
        this.ignoreVisibility = ignoreVisibility;
        this.indirect = indirect;
        this.missingBehavior = missingBehavior;
        this.lexicalScope = lexicalScope;
        this.dispatchAction = dispatchAction;
        this.argumentNodes = argumentNodes;
        this.isSplatted = isSplatted;
        this.block = block;
        first = new UnresolvedDispatchNode(context, ignoreVisibility, indirect, missingBehavior, dispatchAction, argumentNodes, block, isSplatted);
    }

    public Object dispatch(
            VirtualFrame frame,
            Object receiverObject,
            Object methodName,
            Object blockObject,
            Object argumentsObjects) {
        return first.executeDispatch(
                frame,
                receiverObject,
                methodName,
                blockObject,
                argumentsObjects);
    }

    public void reset(String reason) {
        first.replace(new UnresolvedDispatchNode(
                context, ignoreVisibility, indirect, missingBehavior, dispatchAction, argumentNodes, block, isSplatted), reason);
    }

    public DispatchNode getFirstDispatchNode() {
        return first;
    }

    public LexicalScope getLexicalScope() {
        return lexicalScope;
    }

    public DispatchAction getDispatchAction() {
        return dispatchAction;
    }

    public void forceUncached() {
        adoptChildren();
<<<<<<< HEAD
        first.replace(new UncachedDispatchNode(context, ignoreVisibility, dispatchAction, argumentNodes, block, isSplatted));
    }
    
    public RubyNode[] getArgumentNodes() {
        return argumentNodes;
=======
        first.replace(new UncachedDispatchNode(context, ignoreVisibility, dispatchAction, missingBehavior));
>>>>>>> 596a74a5
    }

    public ProcOrNullNode getBlock() {
        return block;
    }
}<|MERGE_RESOLUTION|>--- conflicted
+++ resolved
@@ -86,15 +86,11 @@
 
     public void forceUncached() {
         adoptChildren();
-<<<<<<< HEAD
-        first.replace(new UncachedDispatchNode(context, ignoreVisibility, dispatchAction, argumentNodes, block, isSplatted));
+        first.replace(new UncachedDispatchNode(context, ignoreVisibility, dispatchAction, argumentNodes, block, isSplatted, missingBehavior));
     }
     
     public RubyNode[] getArgumentNodes() {
         return argumentNodes;
-=======
-        first.replace(new UncachedDispatchNode(context, ignoreVisibility, dispatchAction, missingBehavior));
->>>>>>> 596a74a5
     }
 
     public ProcOrNullNode getBlock() {
