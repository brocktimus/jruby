--- conflicted
+++ resolved
@@ -12,12 +12,9 @@
 import com.oracle.truffle.api.CallTarget;
 import com.oracle.truffle.api.CompilerDirectives;
 import com.oracle.truffle.api.Truffle;
-<<<<<<< HEAD
 import com.oracle.truffle.api.dsl.ImportStatic;
 import com.oracle.truffle.api.dsl.Specialization;
-=======
 import com.oracle.truffle.api.dsl.*;
->>>>>>> 596a74a5
 import com.oracle.truffle.api.frame.FrameDescriptor;
 import com.oracle.truffle.api.frame.FrameSlot;
 import com.oracle.truffle.api.frame.VirtualFrame;
@@ -1947,7 +1944,7 @@
         
         // TODO CS 3-Mar-15 to be honest these two specialisations are a bit sneaky - we'll get rid of them ASAP
 
-        @Specialization(guards = {"arrayIsInts", "formatIsXN2000"})
+        @Specialization(guards = {"arrayIsInts(array)", "formatIsXN2000(array, format)"})
         public RubyString packXN2000(RubyArray array, RubyString format) {
             final int size = array.getSize();
             final int[] store = (int[]) array.getStore();
@@ -2032,7 +2029,7 @@
             }
         }
 
-        @Specialization(guards = "!isRubyString(arguments[1])")
+        @Specialization(guards = "!isRubyString(format)")
         public RubyString pack(VirtualFrame frame, RubyArray array, Object format) {
             // TODO CS 1-Mar-15 sloppy until I can get @CreateCast to work
 
