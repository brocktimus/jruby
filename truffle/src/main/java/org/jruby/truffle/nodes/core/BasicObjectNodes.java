--- conflicted
+++ resolved
@@ -125,83 +125,6 @@
 
     }
 
-<<<<<<< HEAD
-    @CoreMethod(names = "__id__")
-    public abstract static class IDNode extends CoreMethodNode {
-
-        public IDNode(RubyContext context, SourceSection sourceSection) {
-            super(context, sourceSection);
-        }
-
-        public IDNode(IDNode prev) {
-            super(prev);
-        }
-
-        public abstract Object executeObjectID(VirtualFrame frame, Object value);
-
-        @Specialization
-        public int objectID(RubyNilClass nil) {
-            return ObjectIDOperations.NIL;
-        }
-
-        @Specialization(guards = "isTrue(value)")
-        public int objectIDTrue(boolean value) {
-            return ObjectIDOperations.TRUE;
-        }
-
-        @Specialization(guards = "!isTrue(value)")
-        public int objectIDFalse(boolean value) {
-            return ObjectIDOperations.FALSE;
-        }
-
-        @Specialization
-        public long objectID(int value) {
-            return ObjectIDOperations.smallFixnumToID(value);
-        }
-
-        @Specialization(rewriteOn = ArithmeticException.class)
-        public long objectIDSmallFixnumOverflow(long value) {
-            return ObjectIDOperations.smallFixnumToIDOverflow(value);
-        }
-
-        /* TODO: Ideally we would have this instead of the code below to speculate better. [GRAAL-903]
-        @Specialization(guards = "isSmallFixnum")
-        public long objectIDSmallFixnum(long value) {
-            return ObjectIDOperations.smallFixnumToID(value);
-        }
-
-        @Specialization(guards = "!isSmallFixnum")
-        public Object objectIDLargeFixnum(long value) {
-            return ObjectIDOperations.largeFixnumToID(getContext(), value);
-        } */
-
-        @Specialization
-        public Object objectID(long value) {
-            if (isSmallFixnum(value)) {
-                return ObjectIDOperations.smallFixnumToID(value);
-            } else {
-                return ObjectIDOperations.largeFixnumToID(getContext(), value);
-            }
-        }
-
-        @Specialization
-        public RubyBignum objectID(double value) {
-            return ObjectIDOperations.floatToID(getContext(), value);
-        }
-
-        @Specialization
-        public long objectID(RubyBasicObject object) {
-            return object.getObjectID();
-        }
-
-        protected boolean isSmallFixnum(long fixnum) {
-            return ObjectIDOperations.isSmallFixnum(fixnum);
-        }
-
-    }
-
-=======
->>>>>>> 93b3757a
     @CoreMethod(names = "equal?", required = 1)
     public abstract static class ReferenceEqualNode extends BinaryCoreMethodNode {
 
