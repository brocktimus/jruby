--- conflicted
+++ resolved
@@ -21,6 +21,7 @@
 import com.oracle.truffle.api.source.Source;
 import com.oracle.truffle.tools.LineToProbesMap;
 import org.jruby.truffle.nodes.RubyGuards;
+import org.jruby.truffle.nodes.core.BindingNodes;
 import org.jruby.truffle.nodes.core.ProcNodes;
 import org.jruby.truffle.runtime.RubyArguments;
 import org.jruby.truffle.runtime.RubyContext;
@@ -51,15 +52,7 @@
 
         final String info = String.format("Truffle::Primitive.attach@%s:%d", file, line);
 
-<<<<<<< HEAD
         final Instrument instrument = Instrument.create(new AdvancedInstrumentResultListener() {
-=======
-            @Override
-            public void enter(Probe probe, Node node, VirtualFrame frame) {
-                final DynamicObject binding = Layouts.BINDING.createBinding(context.getCoreLibrary().getBindingFactory(), RubyArguments.getSelf(frame.getArguments()), frame.materialize());
-                ProcNodes.rootCall(block, binding);
-            }
->>>>>>> 4ef15142
 
             @Override
             public void notifyResult(Node node, VirtualFrame virtualFrame, Object o) {
@@ -79,10 +72,7 @@
 
                     @Override
                     public Object executeRoot(Node node, VirtualFrame frame) {
-                        final DynamicObject binding = BindingNodes.createRubyBinding(
-                                context.getCoreLibrary().getBindingClass(),
-                                RubyArguments.getSelf(frame.getArguments()),
-                                frame.materialize());
+                        final DynamicObject binding = Layouts.BINDING.createBinding(context.getCoreLibrary().getBindingFactory(), RubyArguments.getSelf(frame.getArguments()), frame.materialize());
 
                         if (callNode == null) {
                             CompilerDirectives.transferToInterpreterAndInvalidate();
