/*
 * Copyright (c) 2013, 2015 Oracle and/or its affiliates. All rights reserved. This
 * code is released under a tri EPL/GPL/LGPL license. You can use it,
 * redistribute it and/or modify it under the terms of the:
 *
 * Eclipse Public License version 1.0
 * GNU General Public License version 2
 * GNU Lesser General Public License version 2.1
 */
package org.jruby.truffle.runtime;

import com.oracle.truffle.api.frame.MaterializedFrame;
import com.oracle.truffle.api.frame.VirtualFrame;
import com.oracle.truffle.api.nodes.ExplodeLoop;
import com.oracle.truffle.api.object.DynamicObject;

import org.jruby.truffle.nodes.RubyGuards;
import org.jruby.truffle.nodes.methods.DeclarationContext;
import org.jruby.truffle.nodes.methods.MarkerNode;
import org.jruby.truffle.runtime.array.ArrayUtils;
import org.jruby.truffle.runtime.methods.InternalMethod;

/**
 * Pack and unpack Ruby method arguments to and from an array of objects.
 */
public final class RubyArguments {

    public static final int METHOD_INDEX = 0;
    public static final int DECLARATION_FRAME_INDEX = 1;
    public static final int CALLER_FRAME_INDEX = 2;
    public static final int SELF_INDEX = 3;
    public static final int BLOCK_INDEX = 4;
    public static final int DECLARATION_CONTEXT_INDEX = 5;
    public static final int RUNTIME_ARGUMENT_COUNT = 6;

<<<<<<< HEAD
    public static Object[] pack(InternalMethod method, MaterializedFrame declarationFrame, Object self, DynamicObject block, Object[] arguments) {
=======
    public static Object[] pack(InternalMethod method, MaterializedFrame declarationFrame, MaterializedFrame callerFrame, Object self, DynamicObject block, DeclarationContext declarationContext, Object[] arguments) {
        assert method != null;
>>>>>>> b6552a71
        assert self != null;
        assert block == null || RubyGuards.isRubyProc(block);
        assert declarationContext != null;
        assert arguments != null;

        final Object[] packed = new Object[arguments.length + RUNTIME_ARGUMENT_COUNT];

        packed[METHOD_INDEX] = method;
        packed[DECLARATION_FRAME_INDEX] = declarationFrame;
        packed[CALLER_FRAME_INDEX] = callerFrame;
        packed[SELF_INDEX] = self;
        packed[BLOCK_INDEX] = block;
        packed[DECLARATION_CONTEXT_INDEX] = declarationContext;
        ArrayUtils.arraycopy(arguments, 0, packed, RUNTIME_ARGUMENT_COUNT, arguments.length);

        return packed;
    }

    public static Object getOptimizedKeywordArgument(Object[] arguments,
            int index) {
        return arguments[arguments.length - 1 + index];
    }

    public static boolean isKwOptimized(Object[] arguments) {
        return arguments[arguments.length - 1] instanceof MarkerNode.Marker;
    }

    public static InternalMethod getMethod(Object[] arguments) {
        return (InternalMethod) arguments[METHOD_INDEX];
    }

    public static Object getSelf(Object[] arguments) {
        return arguments[SELF_INDEX];
    }

    public static void setSelf(Object[] arguments, Object self) {
        arguments[SELF_INDEX] = self;
    }

    public static DynamicObject getBlock(Object[] arguments) {
        return (DynamicObject) arguments[BLOCK_INDEX];
    }

    public static DeclarationContext getDeclarationContext(Object[] arguments) {
        return (DeclarationContext) arguments[DECLARATION_CONTEXT_INDEX];
    }

    public static void setDeclarationContext(Object[] arguments, DeclarationContext declarationContext) {
        arguments[DECLARATION_CONTEXT_INDEX] = declarationContext;
    }

    public static Object[] extractUserArguments(Object[] arguments) {
        return ArrayUtils.extractRange(arguments, RUNTIME_ARGUMENT_COUNT, arguments.length);
    }

    public static Object[] extractUserArgumentsFrom(Object[] arguments, int start) {
        return ArrayUtils.extractRange(arguments, RUNTIME_ARGUMENT_COUNT + start, arguments.length);
    }

    public static Object[] extractUserArgumentsWithUnshift(Object first, Object[] arguments) {
        final Object[] range = ArrayUtils.extractRange(arguments, RUNTIME_ARGUMENT_COUNT - 1, arguments.length);
        range[0] = first;
        return range;
    }

    public static int getUserArgumentsCount(Object[] internalArguments) {
        return internalArguments.length - RUNTIME_ARGUMENT_COUNT;
    }

    public static int getNamedUserArgumentsCount(Object[] internalArguments) {
        if (isKwOptimized(internalArguments)) {
            return getUserArgumentsCount(internalArguments)
                    - getMethod(internalArguments).getSharedMethodInfo().getArity()
                            .getKeywordsCount() - 1;
        } else {
            return getUserArgumentsCount(internalArguments);
        }
    }

    public static Object getUserArgument(Object[] internalArguments, int index) {
        return internalArguments[RUNTIME_ARGUMENT_COUNT + index];
    }

    public static void setUserArgument(Object[] internalArguments, int index, Object value) {
        internalArguments[RUNTIME_ARGUMENT_COUNT + index] = value;
    }

    public static DynamicObject getUserKeywordsHash(Object[] internalArguments, int minArgumentCount) {
        final int argumentCount = getUserArgumentsCount(internalArguments);

        if (argumentCount <= minArgumentCount) {
            return null;
        }

        final Object lastArgument = getUserArgument(internalArguments, argumentCount - 1);

        if (RubyGuards.isRubyHash(lastArgument)) {
            return (DynamicObject) lastArgument;
        }

        return null;
    }

    public static MaterializedFrame tryGetDeclarationFrame(Object[] arguments) {
        if (DECLARATION_FRAME_INDEX >= arguments.length) {
            return null;
        }

        final Object frame = arguments[DECLARATION_FRAME_INDEX];

        if (frame instanceof MaterializedFrame) {
            return (MaterializedFrame) frame;
        }

        return null;
    }

    public static MaterializedFrame getCallerFrame(Object[] arguments) {
        return (MaterializedFrame) arguments[CALLER_FRAME_INDEX];
    }

    public static MaterializedFrame getDeclarationFrame(Object[] arguments) {
        return (MaterializedFrame) arguments[DECLARATION_FRAME_INDEX];
    }

    /**
     * Get the declaration frame a certain number of levels up from the current frame, where the
     * current frame is 0.
     */
    public static MaterializedFrame getDeclarationFrame(VirtualFrame frame, int level) {
        assert level > 0;

        MaterializedFrame parentFrame = RubyArguments.getDeclarationFrame(frame.getArguments());
        return getDeclarationFrame(parentFrame, level - 1);
    }

    /**
     * Get the declaration frame a certain number of levels up from the current frame, where the
     * current frame is 0.
     */
    @ExplodeLoop
    public static MaterializedFrame getDeclarationFrame(MaterializedFrame frame, int level) {
        assert frame != null;
        assert level >= 0;

        MaterializedFrame parentFrame = frame;

        for (int n = 0; n < level; n++) {
            parentFrame = RubyArguments.getDeclarationFrame(parentFrame.getArguments());
        }

        return parentFrame;
    }
}<|MERGE_RESOLUTION|>--- conflicted
+++ resolved
@@ -33,14 +33,10 @@
     public static final int DECLARATION_CONTEXT_INDEX = 5;
     public static final int RUNTIME_ARGUMENT_COUNT = 6;
 
-<<<<<<< HEAD
-    public static Object[] pack(InternalMethod method, MaterializedFrame declarationFrame, Object self, DynamicObject block, Object[] arguments) {
-=======
     public static Object[] pack(InternalMethod method, MaterializedFrame declarationFrame, MaterializedFrame callerFrame, Object self, DynamicObject block, DeclarationContext declarationContext, Object[] arguments) {
-        assert method != null;
->>>>>>> b6552a71
         assert self != null;
         assert block == null || RubyGuards.isRubyProc(block);
+        assert declarationContext != DeclarationContext.METHOD || method != null;
         assert declarationContext != null;
         assert arguments != null;
 
