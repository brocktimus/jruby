--- conflicted
+++ resolved
@@ -410,11 +410,7 @@
 
         stream.println("        assert factory != null;");
         stream.println("        CompilerAsserts.partialEvaluationConstant(factory);");
-<<<<<<< HEAD
-        stream.printf("        assert creates%s(factory);\n", layout.getName());
-=======
         stream.printf("        assert creates%s(factory);%n", layout.getName());
->>>>>>> 5af8ba00
 
         for (PropertyModel property : layout.getAllNonShapeProperties()) {
             stream.printf("        assert factory.getShape().hasProperty(%s_IDENTIFIER);%n", NameUtils.identifierToConstant(property.getName()));
@@ -495,11 +491,7 @@
 
             stream.println("        assert factory != null;");
             stream.println("        CompilerAsserts.partialEvaluationConstant(factory);");
-<<<<<<< HEAD
-            stream.printf("        assert creates%s(factory);\n", layout.getName());
-=======
             stream.printf("        assert creates%s(factory);%n", layout.getName());
->>>>>>> 5af8ba00
 
             for (PropertyModel property : layout.getAllNonShapeProperties()) {
                 stream.printf("        assert factory.getShape().hasProperty(%s_IDENTIFIER);%n", NameUtils.identifierToConstant(property.getName()));
