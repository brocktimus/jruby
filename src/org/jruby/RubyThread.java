--- conflicted
+++ resolved
@@ -1054,9 +1054,6 @@
             if (delay_ns > 0) {
                 long delay_ms = delay_ns / 1000000;
                 int delay_ns_remainder = (int)( delay_ns % 1000000 );
-<<<<<<< HEAD
-                executeBlockingTask(new SleepTask(o, delay_ms, delay_ns_remainder));
-=======
                 try {
                     currentWaitObject = o;
                     status = Status.SLEEP;
@@ -1067,14 +1064,10 @@
                     currentWaitObject = null;
                     pollThreadEvents();
                 }
->>>>>>> 757ac99a
             }
             long end_ns = System.nanoTime();
             return ( end_ns - start_ns ) <= delay_ns;
         } else {
-<<<<<<< HEAD
-            executeBlockingTask(new SleepTask(o, 0, 0));
-=======
             try {
                 currentWaitObject = o;
                 status = Status.SLEEP;
@@ -1085,7 +1078,6 @@
                 currentWaitObject = null;
                 pollThreadEvents();
             }
->>>>>>> 757ac99a
             return true;
         }
     }
