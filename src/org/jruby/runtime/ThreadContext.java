--- conflicted
+++ resolved
@@ -35,11 +35,8 @@
  ***** END LICENSE BLOCK *****/
 package org.jruby.runtime;
 
-<<<<<<< HEAD
 import org.jruby.runtime.profile.IProfileData;
-=======
 import java.util.ArrayList;
->>>>>>> 0c5e9d74
 import org.jruby.runtime.profile.ProfileData;
 import java.util.HashMap;
 import java.util.List;
@@ -206,14 +203,11 @@
     private ThreadContext(Ruby runtime) {
         this.runtime = runtime;
         this.nil = runtime.getNil();
-<<<<<<< HEAD
         if (runtime.getInstanceConfig().isProfilingEntireRun())
             startProfiling();
 
-=======
         this.runtimeCache = runtime.getRuntimeCache();
         
->>>>>>> 0c5e9d74
         // TOPLEVEL self and a few others want a top-level scope.  We create this one right
         // away and then pass it into top-level parse so it ends up being the top level.
         StaticScope topStaticScope = new LocalStaticScope(null);
