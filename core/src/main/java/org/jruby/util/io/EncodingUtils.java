package org.jruby.util.io;

import org.jcodings.Encoding;
import org.jcodings.EncodingDB;
import org.jcodings.Ptr;
import org.jcodings.specific.ASCIIEncoding;
import org.jcodings.specific.UTF16BEEncoding;
import org.jcodings.specific.UTF16LEEncoding;
import org.jcodings.specific.UTF32BEEncoding;
import org.jcodings.specific.UTF32LEEncoding;
import org.jcodings.specific.UTF8Encoding;
import org.jcodings.transcode.EConv;
import org.jcodings.transcode.EConvFlags;
import org.jcodings.transcode.EConvResult;
import org.jcodings.transcode.Transcoder;
import org.jcodings.transcode.TranscoderDB;
import org.jcodings.transcode.Transcoding;
import org.jcodings.unicode.UnicodeEncoding;
import org.jcodings.util.CaseInsensitiveBytesHash;
import org.jruby.Ruby;
import org.jruby.RubyArray;
import org.jruby.RubyBasicObject;
import org.jruby.RubyConverter;
import org.jruby.RubyEncoding;
import org.jruby.RubyFixnum;
import org.jruby.RubyHash;
import org.jruby.RubyIO;
import org.jruby.RubyMethod;
import org.jruby.RubyNumeric;
import org.jruby.RubyProc;
import org.jruby.RubyString;
import org.jruby.RubySymbol;
import org.jruby.exceptions.RaiseException;
import org.jruby.platform.Platform;
import org.jruby.runtime.Block;
import org.jruby.runtime.ThreadContext;
import org.jruby.runtime.builtin.IRubyObject;
import org.jruby.runtime.encoding.EncodingCapable;
import org.jruby.runtime.encoding.EncodingService;
import org.jruby.util.ByteList;
import org.jruby.util.ByteListHolder;
import org.jruby.util.CodeRangeSupport;
import org.jruby.util.CodeRangeable;
import org.jruby.util.StringSupport;
import org.jruby.util.TypeConverter;

import java.util.Arrays;

public class EncodingUtils {
    public static final int ECONV_DEFAULT_NEWLINE_DECORATOR = Platform.IS_WINDOWS ? EConvFlags.CRLF_NEWLINE_DECORATOR : 0;
    public static final int DEFAULT_TEXTMODE = Platform.IS_WINDOWS ? OpenFile.TEXTMODE : 0;
    public static final int TEXTMODE_NEWLINE_DECORATOR_ON_WRITE = Platform.IS_WINDOWS ? EConvFlags.CRLF_NEWLINE_DECORATOR : 0;

    private static final byte[] NULL_BYTE_ARRAY = new byte[0];

    // rb_to_encoding
    public static Encoding rbToEncoding(ThreadContext context, IRubyObject enc) {
        if (enc instanceof RubyEncoding) return ((RubyEncoding) enc).getEncoding();

        return toEncoding(context, enc);
    }

    // to_encoding
    public static Encoding toEncoding(ThreadContext context, IRubyObject enc) {
        RubyString encStr = enc.convertToString();
        if (!encStr.getEncoding().isAsciiCompatible()) {
            throw context.runtime.newArgumentError("invalid name encoding (non ASCII)");
        }
        Encoding idx = context.runtime.getEncodingService().getEncodingFromObject(encStr);
        // check for missing encoding is in getEncodingFromObject
        return idx;
    }

    public static IRubyObject[] openArgsToArgs(Ruby runtime, IRubyObject firstElement, RubyHash options) {
        IRubyObject value = hashARef(runtime, options, "open_args");

        if (value.isNil()) return new IRubyObject[] { firstElement, options };

        RubyArray array = value.convertToArray();

        IRubyObject[] openArgs = new IRubyObject[array.size()];
        value.convertToArray().toArray(openArgs);
        IRubyObject[] args = new IRubyObject[openArgs.length + 1];

        args[0] = firstElement;

        System.arraycopy(openArgs, 0, args, 1, openArgs.length);

        return args;
    }

    // FIXME: This could be smarter amount determining whether optionsArg is a RubyHash and !null (invariant)
    // mri: extract_binmode
    public static void extractBinmode(Ruby runtime, IRubyObject optionsArg, int[] fmode_p) {
        int fmodeMask = 0;

        IRubyObject v = hashARef(runtime, optionsArg, "textmode");
        if (!v.isNil() && v.isTrue()) fmodeMask |= OpenFile.TEXTMODE;

        v = hashARef(runtime, optionsArg, "binmode");
        if (!v.isNil() && v.isTrue()) fmodeMask |= OpenFile.BINMODE;

        if ((fmodeMask & OpenFile.BINMODE) != 0 && (fmodeMask & OpenFile.TEXTMODE) != 0) {
            throw runtime.newArgumentError("both textmode and binmode specified");
        }

        fmode_p[0] |= fmodeMask;
    }

    private static IRubyObject hashARef(Ruby runtime, IRubyObject hash, String symbol) {
        if (hash == null || !(hash instanceof RubyHash)) return runtime.getNil();

        IRubyObject value = ((RubyHash) hash).fastARef(runtime.newSymbol(symbol));

        return value == null ? runtime.getNil() : value;
    }

    public static Encoding ascii8bitEncoding(Ruby runtime) {
        return runtime.getEncodingService().getAscii8bitEncoding();
    }

    static final int VMODE = 0;
    static final int PERM = 1;

    public static Object vmodeVperm(IRubyObject vmode, IRubyObject vperm) {
        return new IRubyObject[] {vmode, vperm};
    }

    public static IRubyObject vmode(Object vmodeVperm) {
        return ((IRubyObject[])vmodeVperm)[VMODE];
    }

    public static void vmode(Object vmodeVperm, IRubyObject vmode) {
        ((IRubyObject[])vmodeVperm)[VMODE] = vmode;
    }

    public static IRubyObject vperm(Object vmodeVperm) {
        return ((IRubyObject[])vmodeVperm)[PERM];
    }

    public static void vperm(Object vmodeVperm, IRubyObject vperm) {
        ((IRubyObject[])vmodeVperm)[PERM] = vperm;
    }

    public static final int MODE_BTMODE(int fmode, int a, int b, int c) {
        if ((fmode & OpenFile.BINMODE) != 0) {
            return b;
        } else if ((fmode & OpenFile.TEXTMODE) != 0) {
            return c;
        }
        return a;
    }

    public static int SET_UNIVERSAL_NEWLINE_DECORATOR_IF_ENC2(Encoding enc2, int ecflags) {
        if (enc2 != null && (ecflags & ECONV_DEFAULT_NEWLINE_DECORATOR) != 0) {
            return ecflags | EConvFlags.UNIVERSAL_NEWLINE_DECORATOR;
        }
        return ecflags;
    }

    /*
     * This is a wacky method which is a very near port from MRI.  pm passes in
     * a permissions value and a mode value.  As a side-effect mode will get set
     * if this found any 'mode'-like stuff so the caller can know whether mode
     * has been handled yet.   The same story for permission value.  If it has
     * not been set then we know it needs to default permissions from the caller.
     */
    // mri: rb_io_extract_modeenc
    public static void extractModeEncoding(ThreadContext context,
            IOEncodable ioEncodable, Object vmodeAndVperm_p, IRubyObject options, int[] oflags_p, int[] fmode_p) {
        Ruby runtime = context.runtime;
        int ecflags;
        IRubyObject[] ecopts_p = {context.nil};
        boolean hasEnc = false, hasVmode = false;
        IRubyObject intmode;

        // Give default encodings
        ioExtIntToEncs(context, ioEncodable, null, null, 0);

        vmode_handle: do {
            if (vmode(vmodeAndVperm_p) == null || vmode(vmodeAndVperm_p).isNil()) {
                fmode_p[0] = OpenFile.READABLE;
                oflags_p[0] = ModeFlags.RDONLY;
            } else {
                intmode = TypeConverter.checkIntegerType(runtime, vmode(vmodeAndVperm_p), "to_int");

                if (!intmode.isNil()) {
                    vmode(vmodeAndVperm_p, intmode);
                    oflags_p[0] = RubyNumeric.num2int(intmode);
                    fmode_p[0] = ModeFlags.getOpenFileFlagsFor(oflags_p[0]);
                } else {
                    String p = vmode(vmodeAndVperm_p).convertToString().asJavaString();
                    fmode_p[0] = OpenFile.ioModestrFmode(runtime, p);
                    oflags_p[0] = OpenFile.ioFmodeOflags(fmode_p[0]);
                    int colonSplit = p.indexOf(":");

                    if (colonSplit != -1) {
                        hasEnc = true;
                        parseModeEncoding(context, ioEncodable, p.substring(colonSplit + 1), fmode_p);
                    } else {
                        Encoding e = (fmode_p[0] & OpenFile.BINMODE) != 0 ? ascii8bitEncoding(runtime) : null;
                        ioExtIntToEncs(context, ioEncodable, e, null, fmode_p[0]);
                    }
                }
            }

            if (options == null || options.isNil()) {
                ecflags = (fmode_p[0] & OpenFile.READABLE) != 0
                        ? MODE_BTMODE(fmode_p[0], ECONV_DEFAULT_NEWLINE_DECORATOR, 0, EConvFlags.UNIVERSAL_NEWLINE_DECORATOR)
                        : 0;
                if (TEXTMODE_NEWLINE_DECORATOR_ON_WRITE != 0) {
                    ecflags |= (fmode_p[0] & OpenFile.WRITABLE) != 0
                            ? MODE_BTMODE(fmode_p[0], TEXTMODE_NEWLINE_DECORATOR_ON_WRITE, 0, TEXTMODE_NEWLINE_DECORATOR_ON_WRITE)
                            : 0;
                }
                ecflags = SET_UNIVERSAL_NEWLINE_DECORATOR_IF_ENC2(ioEncodable.getEnc2(), ecflags);
                ecopts_p[0] = context.nil;
            } else {
                extractBinmode(runtime, options, fmode_p);
                // Differs from MRI but we open with ModeFlags
                if ((fmode_p[0] & OpenFile.BINMODE) != 0) {
                    oflags_p[0] |= ModeFlags.BINARY;

                    if (!hasEnc) {
                        ioExtIntToEncs(context, ioEncodable, ascii8bitEncoding(runtime), null, fmode_p[0]);
                    }
                } else if (DEFAULT_TEXTMODE != 0 && (vmode(vmodeAndVperm_p) == null || vmode(vmodeAndVperm_p).isNil())) {
                    fmode_p[0] |= DEFAULT_TEXTMODE;
                }

                if (!hasVmode) {
                    IRubyObject v = hashARef(runtime, options, "mode");

                    if (!v.isNil()) {
                        if (vmode(vmodeAndVperm_p) != null && !vmode(vmodeAndVperm_p).isNil()) {
                            throw runtime.newArgumentError("mode specified twice");
                        }
                        hasVmode = true;
                        vmode(vmodeAndVperm_p, v);

                        continue vmode_handle;
                    }
                }
                IRubyObject v = hashARef(runtime, options, "perm");
                if (!v.isNil()) {
                    if (vperm(vmodeAndVperm_p) != null) {
                        if (!vperm(vmodeAndVperm_p).isNil()) throw runtime.newArgumentError("perm specified twice");

                        vperm(vmodeAndVperm_p, v);
                    }
                }

<<<<<<< HEAD
                IRubyObject extraFlags = hashARef(runtime, options, "flags");
                if (!extraFlags.isNil()) {
                    oflags_p[0] |= extraFlags.convertToInteger().getIntValue();
                }

=======
>>>>>>> 876c0481
                ecflags = (fmode_p[0] & OpenFile.READABLE) != 0 ?
                        MODE_BTMODE(fmode_p[0], ECONV_DEFAULT_NEWLINE_DECORATOR, 0, EConvFlags.UNIVERSAL_NEWLINE_DECORATOR) : 0;
                if (TEXTMODE_NEWLINE_DECORATOR_ON_WRITE != -1) {
                    ecflags |= (fmode_p[0] & OpenFile.WRITABLE) != 0 ?
                            MODE_BTMODE(fmode_p[0], TEXTMODE_NEWLINE_DECORATOR_ON_WRITE, 0, TEXTMODE_NEWLINE_DECORATOR_ON_WRITE) : 0;
                }

                if (ioExtractEncodingOption(context, ioEncodable, options, fmode_p)) {
                    if (hasEnc) throw runtime.newArgumentError("encoding specified twice");
                }

                ecflags = SET_UNIVERSAL_NEWLINE_DECORATOR_IF_ENC2(ioEncodable.getEnc2(), ecflags);
                ecflags = econvPrepareOptions(context, options, ecopts_p, ecflags);
            }

            EncodingUtils.validateEncodingBinmode(context, fmode_p, ecflags, ioEncodable);

            ioEncodable.setEcflags(ecflags);
            ioEncodable.setEcopts(ecopts_p[0]);
            return;
        } while (true);
    }

    // mri: rb_io_extract_encoding_option
    public static boolean ioExtractEncodingOption(ThreadContext context, IOEncodable ioEncodable, IRubyObject options, int[] fmode_p) {
        Ruby runtime = context.runtime;

        IRubyObject encoding = context.nil;
        IRubyObject extenc = null;
        IRubyObject intenc = null;
        IRubyObject tmp;
        boolean extracted = false;
        Encoding extencoding = null;
        Encoding intencoding = null;

        if (options != null || !options.isNil()) {
            RubyHash opts = (RubyHash) options;

            IRubyObject encodingOpt = opts.op_aref(context, runtime.newSymbol("encoding"));
            if (!encodingOpt.isNil()) encoding = encodingOpt;
            IRubyObject externalOpt = opts.op_aref(context, runtime.newSymbol("external_encoding"));
            if (!externalOpt.isNil()) extenc = externalOpt;
            IRubyObject internalOpt = opts.op_aref(context, runtime.newSymbol("internal_encoding"));
            if (!internalOpt.isNil()) intenc = internalOpt;
        }

        if ((extenc != null || intenc != null) && !encoding.isNil()) {
            if (runtime.isVerbose()) {
                    runtime.getWarnings().warn("Ignoring encoding parameter '" + encoding + "': " +
                            (extenc == null ? "internal" : "external") + "_encoding is used");
            }
            encoding = context.nil;
        }

        if (extenc != null && !extenc.isNil()) {
            extencoding = rbToEncoding(context, extenc);
        }

        if (intenc != null) {
            if (intenc.isNil()) {
                intencoding = null;
            } else if (!(tmp = intenc.checkStringType19()).isNil()) {
                String p = tmp.toString();
                if (p.equals("-")) {
                    intencoding = null;
                } else {
                    intencoding = rbToEncoding(context, intenc);
                }
            } else {
                intencoding = rbToEncoding(context, intenc);
            }
            if (extencoding == intencoding) {
                intencoding = null;
            }
        }

        if (!encoding.isNil()) {
            extracted = true;

            if (!(tmp = encoding.checkStringType19()).isNil()) {
                parseModeEncoding(context, ioEncodable, tmp.asJavaString(), fmode_p);
            } else {
                ioExtIntToEncs(context, ioEncodable, rbToEncoding(context, encoding), null, 0);
            }
        } else if (extenc != null || intenc != null) {
            extracted = true;
            ioExtIntToEncs(context, ioEncodable, extencoding, intencoding, 0);
        }

        return extracted;
    }

    // mri: rb_io_ext_int_to_encs
    public static void ioExtIntToEncs(ThreadContext context, IOEncodable encodable, Encoding external, Encoding internal, int fmode) {
        boolean defaultExternal = false;

        if (external == null) {
            external = context.runtime.getDefaultExternalEncoding();
            defaultExternal = true;
        }

        if (external == ascii8bitEncoding(context.runtime)) {
            internal = null;
        } else if (internal == null) {
            internal = context.runtime.getDefaultInternalEncoding();
        }

        if (internal == null ||
                ((fmode & OpenFile.SETENC_BY_BOM) == 0) && internal == external) {
            encodable.setEnc((defaultExternal && internal != external) ? null : external);
            encodable.setEnc2(null);
        } else {
            encodable.setEnc(internal);
            encodable.setEnc2(external);
        }
    }

    // mri: parse_mode_enc
    public static void parseModeEncoding(ThreadContext context, IOEncodable ioEncodable, String option, int[] fmode_p) {
        Ruby runtime = context.runtime;
        EncodingService service = runtime.getEncodingService();
        Encoding idx, idx2 = null;
        Encoding intEnc, extEnc;
        if (fmode_p == null) fmode_p = new int[]{0};
        String estr;

        String[] encs = option.split(":", 2);

        if (encs.length == 2) {
            estr = encs[0];
            if (estr.toLowerCase().startsWith("bom|utf-")) {
                fmode_p[0] |= OpenFile.SETENC_BY_BOM;
                ioEncodable.setBOM(true);
                estr = estr.substring(4);
            }
            idx = service.getEncodingFromString(estr);
        } else {
            estr = option;
            if (estr.toLowerCase().startsWith("bom|utf-")) {
                fmode_p[0] |= OpenFile.SETENC_BY_BOM;
                ioEncodable.setBOM(true);
                estr = estr.substring(4);
            }
            idx = service.getEncodingFromString(estr);
        }

        extEnc = idx;

        intEnc = null;
        if (encs.length == 2) {
            if (encs[1].equals("-")) {
                intEnc = null;
            } else {
                idx2 = service.getEncodingFromString(encs[1]);
                if (idx2 == null) {
                    context.runtime.getWarnings().warn("ignoring internal encoding " + idx2 + ": it is identical to external encoding " + idx);
                    intEnc = null;
                } else {
                    intEnc = idx2;
                }
            }
        }

        ioExtIntToEncs(context, ioEncodable, extEnc, intEnc, fmode_p[0]);
    }

    // rb_econv_str_convert
    public static ByteList econvStrConvert(ThreadContext context, EConv ec, ByteList src, int flags) {
        return econvSubstrAppend(context, ec, src, null, flags);
    }

    // rb_econv_substr_append
    public static ByteList econvSubstrAppend(ThreadContext context, EConv ec, ByteList src, ByteList dst, int flags) {
        return econvAppend(context, ec, src, dst, flags);
    }

    // rb_econv_append
    public static ByteList econvAppend(ThreadContext context, EConv ec, ByteList sByteList, ByteList dst, int flags) {
        int len = sByteList.getRealSize();

        Ptr sp = new Ptr(0);
        int se = 0;
        int ds = 0;
        int ss = sByteList.getBegin();
        byte[] dBytes;
        Ptr dp = new Ptr(0);
        int de = 0;
        EConvResult res;
        int maxOutput;

        if (dst == null) {
            dst = new ByteList(len);
            if (ec.destinationEncoding != null) {
                dst.setEncoding(ec.destinationEncoding);
            }
        }

        if (ec.lastTranscoding != null) {
            maxOutput = ec.lastTranscoding.transcoder.maxOutput;
        } else {
            maxOutput = 1;
        }

        do {
            int dlen = dst.getRealSize();
            if ((dst.getUnsafeBytes().length - dst.getBegin()) - dlen < len + maxOutput) {
                long newCapa = dlen + len + maxOutput;
                if (Integer.MAX_VALUE < newCapa) {
                    throw context.runtime.newArgumentError("too long string");
                }
                dst.ensure((int)newCapa);
                dst.setRealSize(dlen);
            }
            sp.p = ss;
            se = sp.p + len;
            dBytes = dst.getUnsafeBytes();
            ds = dst.getBegin();
            de = dBytes.length;
            dp.p = ds += dlen;
            res = ec.convert(sByteList.getUnsafeBytes(), sp, se, dBytes, dp, de, flags);
            len -= sp.p - ss;
            ss = sp.p;
            dst.setRealSize(dlen + (dp.p - ds));
            EncodingUtils.econvCheckError(context, ec);
        } while (res == EConvResult.DestinationBufferFull);

        return dst;
    }

    // rb_econv_check_error
    public static void econvCheckError(ThreadContext context, EConv ec) {
        RaiseException re = makeEconvException(context.runtime, ec);
        if (re != null) throw re;
    }

    // rb_econv_prepare_opts
    public static int econvPrepareOpts(ThreadContext context, IRubyObject opthash, IRubyObject[] opts) {
        return econvPrepareOptions(context, opthash, opts, 0);
    }

    // rb_econv_prepare_options
    public static int econvPrepareOptions(ThreadContext context, IRubyObject opthash, IRubyObject[] opts, int ecflags) {
        IRubyObject newhash = context.nil;
        IRubyObject v;

        if (opthash.isNil()) {
            opts[0] = context.nil;
            return ecflags;
        }

        RubyHash optHash2 = (RubyHash)opthash;
        ecflags = econvOpts(context, opthash, ecflags);

        v = optHash2.op_aref(context, context.runtime.newSymbol("replace"));
        if (!v.isNil()) {
            RubyString v_str = v.convertToString();
            if (v_str.scanForCodeRange() == StringSupport.CR_BROKEN) {
                throw context.runtime.newArgumentError("replacement string is broken: " + v_str);
            }
            v = v_str.freeze(context);
            newhash = RubyHash.newHash(context.runtime);
            ((RubyHash)newhash).op_aset(context, context.runtime.newSymbol("replace"), v);
        }

        v = optHash2.op_aref(context, context.runtime.newSymbol("fallback"));
        if (!v.isNil()) {
            IRubyObject h = TypeConverter.checkHashType(context.runtime, v);
            boolean condition;
            if (h.isNil()) {
                condition = (v instanceof RubyProc || v instanceof RubyMethod || v.respondsTo("[]"));
            } else {
                v = h;
                condition = true;
            }

            if (condition) {
                if (newhash.isNil()) {
                    newhash = RubyHash.newHash(context.runtime);
                }
                ((RubyHash)newhash).op_aset(context, context.runtime.newSymbol("fallback"), v);
            }
        }

        if (!newhash.isNil()) {
            newhash.setFrozen(true);
        }
        opts[0] = newhash;

        return ecflags;
    }

    // econv_opts
    public static int econvOpts(ThreadContext context, IRubyObject opt, int ecflags) {
        Ruby runtime = context.runtime;
        IRubyObject v;

        v = ((RubyHash)opt).op_aref(context, runtime.newSymbol("invalid"));
        if (v.isNil()) {
        } else if (v.toString().equals("replace")) {
            ecflags |= EConvFlags.INVALID_REPLACE;
        } else {
            throw runtime.newArgumentError("unknown value for invalid character option");
        }

        v = ((RubyHash)opt).op_aref(context, runtime.newSymbol("undef"));
        if (v.isNil()) {
        } else if (v.toString().equals("replace")) {
            ecflags |= EConvFlags.UNDEF_REPLACE;
        } else {
            throw runtime.newArgumentError("unknown value for undefined character option");
        }

        v = ((RubyHash)opt).op_aref(context, runtime.newSymbol("replace"));
        if (!v.isNil() && (ecflags & EConvFlags.INVALID_REPLACE) != 0) {
            ecflags |= EConvFlags.UNDEF_REPLACE;
        }

        v = ((RubyHash)opt).op_aref(context, runtime.newSymbol("xml"));
        if (!v.isNil()) {
            if (v.toString().equals("text")) {
                ecflags |= EConvFlags.XML_TEXT_DECORATOR | EConvFlags.UNDEF_HEX_CHARREF;
            } else if (v.toString().equals("attr")) {
                ecflags |= EConvFlags.XML_ATTR_CONTENT_DECORATOR | EConvFlags.XML_ATTR_QUOTE_DECORATOR | EConvFlags.UNDEF_HEX_CHARREF;
            } else {
                throw runtime.newArgumentError("unexpected value for xml option: " + v);
            }
        }

        v = ((RubyHash)opt).op_aref(context, runtime.newSymbol("newline"));
        if (!v.isNil()) {
            ecflags &= ~EConvFlags.NEWLINE_DECORATOR_MASK;
            if (v.toString().equals("universal")) {
                ecflags |= EConvFlags.UNIVERSAL_NEWLINE_DECORATOR;
            } else if (v.toString().equals("crlf")) {
                ecflags |= EConvFlags.CRLF_NEWLINE_DECORATOR;
            } else if (v.toString().equals("cr")) {
                ecflags |= EConvFlags.CR_NEWLINE_DECORATOR;
            } else if (v.toString().equals("lf")) {
//                ecflags |= ECONV_LF_NEWLINE_DECORATOR;
            } else if (v instanceof RubySymbol) {
                throw runtime.newArgumentError("unexpected value for newline option: " + ((RubySymbol) v).to_s(context).toString());
            } else {
                throw runtime.newArgumentError("unexpected value for newline option");
            }
        }

        int setflags = 0;
        boolean newlineflag = false;

        v = ((RubyHash)opt).op_aref(context, runtime.newSymbol("universal_newline"));
        if (v.isTrue()) {
            setflags |= EConvFlags.UNIVERSAL_NEWLINE_DECORATOR;
        }
        newlineflag |= !v.isNil();

        v = ((RubyHash)opt).op_aref(context, runtime.newSymbol("crlf_newline"));
        if (v.isTrue()) {
            setflags |= EConvFlags.CRLF_NEWLINE_DECORATOR;
        }
        newlineflag |= !v.isNil();

        v = ((RubyHash)opt).op_aref(context, runtime.newSymbol("cr_newline"));
        if (v.isTrue()) {
            setflags |= EConvFlags.CR_NEWLINE_DECORATOR;
        }
        newlineflag |= !v.isNil();

        if (newlineflag) {
            ecflags &= ~EConvFlags.NEWLINE_DECORATOR_MASK;
            ecflags |= setflags;
        }

        return ecflags;
    }

    // rb_econv_open_opts
    public static EConv econvOpenOpts(ThreadContext context, byte[] sourceEncoding, byte[] destinationEncoding, int ecflags, IRubyObject opthash) {
        Ruby runtime = context.runtime;
        IRubyObject replacement;

        if (opthash == null || opthash.isNil()) {
            replacement = context.nil;
        } else {
            if (!(opthash instanceof RubyHash) || !opthash.isFrozen()) {
                throw runtime.newRuntimeError("bug: EncodingUtils.econvOpenOpts called with invalid opthash");
            }
            replacement = ((RubyHash)opthash).op_aref(context, runtime.newSymbol("replace"));
        }

        EConv ec = TranscoderDB.open(sourceEncoding, destinationEncoding, ecflags);
        if (ec == null) return ec;

        if (!replacement.isNil()) {
            int ret;
            RubyString replStr = (RubyString)replacement;
            ByteList replBL = replStr.getByteList();
            ec.makeReplacement();

            ret = ec.setReplacement(replBL.getUnsafeBytes(), replBL.getBegin(), replBL.getRealSize(), replBL.getEncoding().getName());

            if (ret == -1) {
                ec.close();
                return null;
            }
        }

        return ec;
    }

    // rb_econv_open_exc
    public static RaiseException econvOpenExc(ThreadContext context, byte[] sourceEncoding, byte[] destinationEncoding, int ecflags) {
        String message = econvDescription(context, sourceEncoding, destinationEncoding, ecflags, "code converter not found (") + ")";
        return context.runtime.newConverterNotFoundError(message);
    }

    // rb_econv_description
    public static String econvDescription(ThreadContext context, byte[] sourceEncoding, byte[] destinationEncoding, int ecflags, String message) {
        // limited port for now
        return message + new String(sourceEncoding) + " to " + new String(destinationEncoding);
    }

    // rb_econv_asciicompat_encoding
    // Missing proper logic from transcoding subsystem
    public static Encoding econvAsciicompatEncoding(Encoding enc) {
        return RubyConverter.NONASCII_TO_ASCII.get(enc);
    }

    // rb_enc_asciicompat
    public static boolean encAsciicompat(Encoding enc) {
        return encMbminlen(enc) == 1 && !encDummy(enc);
    }

    // rb_enc_ascget
    public static int encAscget(byte[] pBytes, int p, int e, int[] len, Encoding enc) {
        int c;
        int l;

        if (e <= p) {
            return -1;
        }

        if (encAsciicompat(enc)) {
            c = pBytes[p] & 0xFF;
            if (!Encoding.isAscii((byte)c)) {
                return -1;
            }
            if (len != null) len[0] = 1;
            return c;
        }
        l = StringSupport.preciseLength(enc, pBytes, p, e);
        if (!StringSupport.MBCLEN_CHARFOUND_P(l)) {
            return -1;
        }
        c = enc.mbcToCode(pBytes, p, e);
        if (!Encoding.isAscii(c)) {
            return -1;
        }
        if (len != null) len[0] = l;
        return c;
    }

    // rb_enc_mbminlen
    public static int encMbminlen(Encoding encoding) {
        return encoding.minLength();
    }

    // rb_enc_dummy_p
    public static boolean encDummy(Encoding enc) {
        return enc.isDummy();
    }

    // rb_enc_get
    public static Encoding encGet(ThreadContext context, IRubyObject obj) {
        if (obj instanceof EncodingCapable) {
            return ((EncodingCapable)obj).getEncoding();
        }

        return context.runtime.getDefaultInternalEncoding();
    }

    // encoding_equal
    public static boolean encodingEqual(byte[] enc1, byte[] enc2) {
        return new String(enc1).equalsIgnoreCase(new String(enc2));
    }

    // enc_arg
    public static Encoding encArg(ThreadContext context, IRubyObject encval, byte[][] name_p, Encoding[] enc_p) {
        Encoding enc;
        if ((enc = toEncodingIndex(context, encval)) == null) {
            name_p[0] = encval.convertToString().getBytes();
        } else {
            name_p[0] = enc.getName();
        }

        return enc_p[0] = enc;
    }

    // rb_to_encoding_index
    public static Encoding toEncodingIndex(ThreadContext context, IRubyObject enc) {
        if (enc instanceof RubyEncoding) {
            return ((RubyEncoding)enc).getEncoding();
        } else if ((enc = enc.checkStringType19()).isNil()) {
            return null;
        }
        if (!((RubyString)enc).getEncoding().isAsciiCompatible()) {
            return null;
        }
        return context.runtime.getEncodingService().getEncodingFromObjectNoError(enc);
    }

    // encoded_dup
    public static IRubyObject encodedDup(ThreadContext context, IRubyObject newstr, IRubyObject str, Encoding encindex) {
        if (encindex == null) return str.dup();
        if (newstr == str) {
            newstr = str.dup();
        } else {
            // set to same superclass
            ((RubyBasicObject)newstr).setMetaClass(str.getMetaClass());
        }
        ((RubyString)newstr).modify19();
        return strEncodeAssociate(context, newstr, encindex);
    }

    // str_encode_associate
    public static IRubyObject strEncodeAssociate(ThreadContext context, IRubyObject str, Encoding encidx) {
        encAssociateIndex(str, encidx);

        if (encAsciicompat(encidx)) {
            ((RubyString)str).scanForCodeRange();
        } else {
            ((RubyString)str).setCodeRange(StringSupport.CR_VALID);
        }

        return str;
    }

    // rb_enc_associate_index
    public static IRubyObject encAssociateIndex(IRubyObject obj, Encoding encidx) {
        ((RubyBasicObject)obj).checkFrozen();
        if (encidx == null) encidx = ASCIIEncoding.INSTANCE;
        if (((EncodingCapable)obj).getEncoding() == encidx) {
            return obj;
        }
        if (obj instanceof RubyString &&
                ! CodeRangeSupport.isCodeRangeAsciiOnly((RubyString) obj) ||
                encAsciicompat(encidx)) {
            ((RubyString)obj).clearCodeRange();
        }
        ((EncodingCapable)obj).setEncoding(encidx);
        return obj;
    }

    // str_encode
    public static IRubyObject strEncode(ThreadContext context, IRubyObject str, IRubyObject... args) {
        IRubyObject[] newstr_p = {str};

        Encoding dencindex = strTranscode(context, args, newstr_p);

        return encodedDup(context, newstr_p[0], str, dencindex);
    }

    // rb_str_encode
    public static IRubyObject rbStrEncode(ThreadContext context, IRubyObject str, IRubyObject to, int ecflags, IRubyObject ecopt) {
        IRubyObject[] newstr_p = {str};

        Encoding dencindex = strTranscode0(context, 1, new IRubyObject[]{to}, newstr_p, ecflags, ecopt);

        return encodedDup(context, newstr_p[0], str, dencindex);
    }

    // str_transcode
    public static Encoding strTranscode(ThreadContext context, IRubyObject[] args, IRubyObject[] self_p) {
        int ecflags = 0;
        int argc = args.length;
        IRubyObject[] ecopts_p = {context.nil};

        if (args.length >= 1) {
            IRubyObject tmp = TypeConverter.checkHashType(context.runtime, args[args.length - 1]);
            if (!tmp.isNil()) {
                argc--;
                ecflags = econvPrepareOpts(context, tmp, ecopts_p);
            }
        }

        return strTranscode0(context, argc, args, self_p, ecflags, ecopts_p[0]);
    }

    // str_transcode0
    public static Encoding strTranscode0(ThreadContext context, int argc, IRubyObject[] args, IRubyObject[] self_p, int ecflags, IRubyObject ecopts) {
        Ruby runtime = context.runtime;

        IRubyObject str = self_p[0];
        IRubyObject arg1, arg2;
        Encoding[] senc_p = {null}, denc_p = {null};
        byte[][] sname_p = {null}, dname_p = {null};
        Encoding dencindex;
        boolean explicitlyInvalidReplace = true;

        if (argc > 2) {
            throw context.runtime.newArgumentError(args.length, 2);
        }

        if (argc == 0) {
            arg1 = runtime.getEncodingService().getDefaultInternal();
            if (arg1 == null || arg1.isNil()) {
                if (ecflags == 0) return null;
                arg1 = objEncoding(context, str);
            }
            if ((ecflags & EConvFlags.INVALID_MASK) == 0) {
                explicitlyInvalidReplace = false;
            }
            ecflags |= EConvFlags.INVALID_REPLACE | EConvFlags.UNDEF_REPLACE;
        } else {
            arg1 = args[0];
        }

        arg2 = argc <= 1 ? context.nil : args[1];
        dencindex = strTranscodeEncArgs(context, str, arg1, arg2, sname_p, senc_p, dname_p, denc_p);

        IRubyObject dest;

        if ((ecflags & (EConvFlags.NEWLINE_DECORATOR_MASK
                | EConvFlags.XML_TEXT_DECORATOR
                | EConvFlags.XML_ATTR_CONTENT_DECORATOR
                | EConvFlags.XML_ATTR_QUOTE_DECORATOR)) == 0) {
            if (senc_p[0] != null && senc_p[0] == denc_p[0]) {
                if ((ecflags & EConvFlags.INVALID_MASK) != 0 && explicitlyInvalidReplace) {
                    IRubyObject rep = context.nil;
                    if (!ecopts.isNil()) {
                        rep = ((RubyHash)ecopts).op_aref(context, runtime.newSymbol("replace"));
                    }
                    dest = ((RubyString)str).scrub(context, rep, Block.NULL_BLOCK);
                    if (dest.isNil()) dest = str;
                    self_p[0] = dest;
                    return dencindex;
                }
                return arg2.isNil() ? null : dencindex;
            } else if (senc_p[0] != null && denc_p[0] != null && senc_p[0].isAsciiCompatible() && denc_p[0].isAsciiCompatible()) {
                if (((RubyString)str).scanForCodeRange() == StringSupport.CR_7BIT) {
                    return dencindex;
                }
            }
            if (encodingEqual(sname_p[0], dname_p[0])) {
                return arg2.isNil() ? null : dencindex;
            }
        } else {
            if (encodingEqual(sname_p[0], dname_p[0])) {
                sname_p[0] = NULL_BYTE_ARRAY;
                dname_p[0] = NULL_BYTE_ARRAY;
            }
        }

        ByteList sp = ((RubyString)str).getByteList();
        ByteList fromp = sp;
        int slen = ((RubyString)str).size();
        int blen = slen + 30;
        dest = RubyString.newStringLight(runtime, blen);
        ByteList destp = ((RubyString)dest).getByteList();

        byte[] frompBytes = fromp.unsafeBytes();
        byte[] destpBytes = destp.unsafeBytes();
        Ptr frompPos = new Ptr(fromp.getBegin());
        Ptr destpPos = new Ptr(destp.getBegin());
        transcodeLoop(context, frompBytes, frompPos, destpBytes, destpPos, frompPos.p + slen, destpPos.p + blen, destp, strTranscodingResize, sname_p[0], dname_p[0], ecflags, ecopts);

        if (frompPos.p != sp.begin() + slen) {
            throw runtime.newArgumentError("not fully converted, " + (slen - frompPos.p) + " bytes left");
        }
        destp.setRealSize(destpPos.p);

        if (denc_p[0] == null) {
            dencindex = defineDummyEncoding(context, dname_p[0]);
        }

        self_p[0] = dest;

        return dencindex;
    }

    // rb_obj_encoding
    public static IRubyObject objEncoding(ThreadContext context, IRubyObject obj) {
        Encoding enc = encGet(context, obj);
        if (enc == null) {
            throw context.runtime.newTypeError("unknown encoding");
        }
        return context.runtime.getEncodingService().convertEncodingToRubyEncoding(enc);
    }

    public static Encoding strTranscodeEncArgs(ThreadContext context, IRubyObject str, IRubyObject arg1, IRubyObject arg2, byte[][] sname_p, Encoding[] senc_p, byte[][] dname_p, Encoding[] denc_p) {
        Encoding dencindex;

        dencindex = encArg(context, arg1, dname_p, denc_p);

        if (arg2.isNil()) {
            senc_p[0] = encGet(context, str);
            sname_p[0] = senc_p[0].getName();
        } else {
            encArg(context, arg2, sname_p, senc_p);
        }

        return dencindex;
    }

    public static boolean encRegistered(byte[] name) {
        return EncodingDB.getEncodings().get(name) != null;
    }

    // enc_check_duplication
    public static void encCheckDuplication(ThreadContext context, byte[] name) {
        if (encRegistered(name)) {
            throw context.runtime.newArgumentError("encoding " + new String(name) + " is already registered");
        }
    }

    // rb_enc_replicate
    public static Encoding encReplicate(ThreadContext context, byte[] name, Encoding encoding) {
        encCheckDuplication(context, name);
        EncodingDB.replicate(new String(name), new String(encoding.getName()));
        return EncodingDB.getEncodings().get(name).getEncoding();
    }

    // rb_define_dummy_encoding
    public static Encoding defineDummyEncoding(ThreadContext context, byte[] name) {
        Encoding dummy = encReplicate(context, name, ascii8bitEncoding(context.runtime));
        // TODO: set dummy on encoding; this probably should live in jcodings
        return dummy;
    }

    public static boolean DECORATOR_P(byte[] sname, byte[] dname) {
        return sname == null || sname.length == 0 || sname[0] == 0;
    }

    // TODO: Get rid of this and get consumers calling with existing RubyString
    public static ByteList strConvEncOpts(ThreadContext context, ByteList str, Encoding fromEncoding,
                                            Encoding toEncoding, int ecflags, IRubyObject ecopts) {
        return strConvEncOpts(
                context,
                RubyString.newString(context.runtime, str),
                fromEncoding, toEncoding, ecflags, ecopts).getByteList();
    }

    /**
     * This will try and transcode the supplied ByteList to the supplied toEncoding.  It will use
     * forceEncoding as its encoding if it is supplied; otherwise it will use the encoding it has
     * tucked away in the bytelist.  This will return a new copy of a ByteList in the request
     * encoding or die trying (ConverterNotFound).
     *
     * c: rb_str_conv_enc_opts
     */
    public static RubyString strConvEncOpts(ThreadContext context, RubyString str, Encoding fromEncoding,
            Encoding toEncoding, int ecflags, IRubyObject ecopts) {

        if (toEncoding == null) return str;
        if (fromEncoding == null) fromEncoding = str.getEncoding();
        if (fromEncoding == toEncoding) return str;
        if ((toEncoding.isAsciiCompatible() && str.isAsciiOnly()) ||
                toEncoding == ASCIIEncoding.INSTANCE) {
            if (str.getEncoding() != toEncoding) {
                str = (RubyString)str.dup();
                str.setEncoding(toEncoding);
            }
            return str;
        }

        ByteList strByteList = str.getByteList();
        int len = strByteList.getRealSize();
        ByteList newStr = new ByteList(len);
        int olen = len;

        EConv ec = econvOpenOpts(context, fromEncoding.getName(), toEncoding.getName(), ecflags, ecopts);
        if (ec == null) return str;

        byte[] sbytes = strByteList.getUnsafeBytes();
        Ptr sp = new Ptr(strByteList.getBegin());
        int start = sp.p;

        byte[] destbytes;
        Ptr dp = new Ptr(0);
        EConvResult ret;
        int convertedOutput = 0;

        // these are in the while clause in MRI
        destbytes = newStr.getUnsafeBytes();
        int dest = newStr.begin();
        dp.p = dest + convertedOutput;
        ret = ec.convert(sbytes, sp, start + len, destbytes, dp, dest + olen, 0);

        while (ret == EConvResult.DestinationBufferFull) {
            int convertedInput = sp.p - start;
            int rest = len - convertedInput;
            convertedOutput = dp.p - dest;
            newStr.setRealSize(convertedOutput);
            if (convertedInput != 0 && convertedOutput != 0 &&
                    rest < (Integer.MAX_VALUE / convertedOutput)) {
                rest = (rest * convertedOutput) / convertedInput;
            } else {
                rest = olen;
            }
            olen += rest < 2 ? 2 : rest;
            newStr.ensure(olen);

            // these are the while clause in MRI
            destbytes = newStr.getUnsafeBytes();
            dest = newStr.begin();
            dp.p = dest + convertedOutput;
            ret = ec.convert(sbytes, sp, start + len, destbytes, dp, dest + olen, 0);
        }
        ec.close();

        switch (ret) {
            case Finished:
                len = dp.p;
                newStr.setRealSize(len);
                newStr.setEncoding(toEncoding);
                return RubyString.newString(context.runtime, newStr);

            default:
                // some error, return original
                return str;
        }
    }

    // rb_str_conv_enc
    public static RubyString strConvEnc(ThreadContext context, RubyString value, Encoding fromEncoding, Encoding toEncoding) {
        return strConvEncOpts(context, value, fromEncoding, toEncoding, 0, context.nil);
    }

    public static ByteList strConvEnc(ThreadContext context, ByteList value, Encoding fromEncoding, Encoding toEncoding) {
        return strConvEncOpts(context, value, fromEncoding, toEncoding, 0, context.nil);
    }

    public static RubyString setStrBuf(Ruby runtime, final IRubyObject obj, final int len) {
        final RubyString str;
        if (obj == null || obj.isNil()) {
            str = RubyString.newStringLight(runtime, len);
        }
        else {
            str = obj.convertToString();
            int clen = str.size();
            if (clen >= len) {
                str.modify();
                return str;
            }
            str.modifyExpand(len);
        }
        return str;
    }

    public interface ResizeFunction {
        /**
         * Resize the destination, returning the new begin offset.
         *
         * @param destination
         * @param len
         * @param new_len
         * @return
         */
        int resize(ByteList destination, int len, int new_len);
    }

    public static final ResizeFunction strTranscodingResize = new ResizeFunction() {
        @Override
        public int resize(ByteList destination, int len, int new_len) {
            destination.setRealSize(len);
            destination.ensure(new_len);
            return destination.getBegin();
        }
    };

    public interface TranscodeFallback {
        IRubyObject call(ThreadContext context, IRubyObject fallback, IRubyObject c);
    }

    private static final TranscodeFallback HASH_FALLBACK = new TranscodeFallback() {
        @Override
        public IRubyObject call(ThreadContext context, IRubyObject fallback, IRubyObject c) {
            return ((RubyHash)fallback).op_aref(context, c);
        }
    };

    private static final TranscodeFallback PROC_FALLBACK = new TranscodeFallback() {
        @Override
        public IRubyObject call(ThreadContext context, IRubyObject fallback, IRubyObject c) {
            return ((RubyProc)fallback).call(context, new IRubyObject[]{c});
        }
    };

    private static final TranscodeFallback METHOD_FALLBACK = new TranscodeFallback() {
        @Override
        public IRubyObject call(ThreadContext context, IRubyObject fallback, IRubyObject c) {
            return fallback.callMethod(context, "call", c);
        }
    };

    private static final TranscodeFallback AREF_FALLBACK = new TranscodeFallback() {
        @Override
        public IRubyObject call(ThreadContext context, IRubyObject fallback, IRubyObject c) {
            return fallback.callMethod(context, "[]", c);
        }
    };

    // transcode_loop
    public static void transcodeLoop(ThreadContext context, byte[] inBytes, Ptr inPos, byte[] outBytes, Ptr outPos, int inStop, int _outStop, ByteList destination, ResizeFunction resizeFunction, byte[] sname, byte[] dname, int ecflags, IRubyObject ecopts) {
        Ruby runtime = context.runtime;
        EConv ec;
        Ptr outStop = new Ptr(_outStop);
        IRubyObject fallback = context.nil;
        TranscodeFallback fallbackFunc = null;

        ec = econvOpenOpts(context, sname, dname, ecflags, ecopts);

        if (ec == null) {
            throw econvOpenExc(context, sname, dname, ecflags);
        }

        if (!ecopts.isNil() && ecopts instanceof RubyHash) {
            fallback = ((RubyHash)ecopts).op_aref(context, runtime.newSymbol("fallback"));
            if (fallback instanceof RubyHash) {
                fallbackFunc = HASH_FALLBACK;
            } else if (fallback instanceof RubyProc) { // not quite same check as MRI
                fallbackFunc = PROC_FALLBACK;
            } else if (fallback instanceof RubyMethod) { // not quite same check as MRI
                fallbackFunc = METHOD_FALLBACK;
            } else {
                fallbackFunc = AREF_FALLBACK;
            }
        }

        Transcoding lastTC = ec.lastTranscoding;
        int maxOutput = lastTC != null ? lastTC.transcoder.maxOutput : 1;

        Ptr outStart = new Ptr(outPos.p);

        // resume:
        while (true) {
            EConvResult ret = ec.convert(inBytes, inPos, inStop, outBytes, outPos, outStop.p, 0);

            if (!fallback.isNil() && ret == EConvResult.UndefinedConversion) {
                IRubyObject rep = RubyString.newStringNoCopy(
                        runtime,
                        new ByteList(
                                ec.lastError.getErrorBytes(),
                                ec.lastError.getErrorBytesP(),
                                ec.lastError.getErrorBytesLength(),
                                runtime.getEncodingService().findEncodingOrAliasEntry(ec.lastError.getSource()).getEncoding(),
                                false)
                );
                rep = fallbackFunc.call(context, fallback, rep);
                if (!rep.isNil()) {
                    rep = rep.convertToString();
                    Encoding repEnc = ((RubyString)rep).getEncoding();
                    ByteList repByteList = ((RubyString)rep).getByteList();
                    ec.insertOutput(repByteList.getUnsafeBytes(), repByteList.begin(), repByteList.getRealSize(), repEnc.getName());

                    // TODO: check for too-large replacement

                    continue;
                }
            }

            if (ret == EConvResult.InvalidByteSequence ||
                    ret == EConvResult.IncompleteInput ||
                    ret == EConvResult.UndefinedConversion) {
                RaiseException re = makeEconvException(runtime, ec);
                ec.close();
                throw re;
            }

            if (ret == EConvResult.DestinationBufferFull) {
                moreOutputBuffer(destination, resizeFunction, maxOutput, outStart, outPos, outStop);
                outBytes = destination.getUnsafeBytes();
                continue;
            }

            ec.close();

            return;
        }
    }

    // make_econv_exception
    public static RaiseException makeEconvException(Ruby runtime, EConv ec) {
        final StringBuilder mesg = new StringBuilder(); RaiseException exc;

        final EConvResult result = ec.lastError.getResult();
        if (result == EConvResult.InvalidByteSequence || result == EConvResult.IncompleteInput) {
            byte[] errBytes = ec.lastError.getErrorBytes();
            int errBytesP = ec.lastError.getErrorBytesP();
            int errorLen = ec.lastError.getErrorBytesLength();
            ByteList _bytes = new ByteList(errBytes, errBytesP, errorLen - errBytesP);
            RubyString bytes = RubyString.newString(runtime, _bytes);
            RubyString dumped = (RubyString)bytes.dump();
            int readagainLen = ec.lastError.getReadAgainLength();
            IRubyObject bytes2 = runtime.getNil();
            if (result == EConvResult.IncompleteInput) {
                mesg.append("incomplete ").append(dumped).append(" on ").append(new String(ec.lastError.getSource()));
            } else if (readagainLen != 0) {
                bytes2 = RubyString.newString(runtime, new ByteList(errBytes, errorLen + errBytesP, ec.lastError.getReadAgainLength()));
                IRubyObject dumped2 = ((RubyString) bytes2).dump();
                mesg.append(dumped).append(" followed by ").append(dumped2).append(" on ").append( new String(ec.lastError.getSource()) );
            } else {
                mesg.append(dumped).append(" on ").append( new String(ec.lastError.getSource()) );
            }

            exc = runtime.newInvalidByteSequenceError(mesg.toString());
            exc.getException().setInternalVariable("error_bytes", bytes);
            exc.getException().setInternalVariable("readagain_bytes", bytes2);
            exc.getException().setInternalVariable("incomplete_input", result == EConvResult.IncompleteInput ? runtime.getTrue() : runtime.getFalse());

            return makeEConvExceptionSetEncs(exc, runtime, ec);
        }
        else if (result == EConvResult.UndefinedConversion) {
            byte[] errBytes = ec.lastError.getErrorBytes();
            int errBytesP = ec.lastError.getErrorBytesP();
            int errorLen = ec.lastError.getErrorBytesLength();
            final byte[] errSource = ec.lastError.getSource();
            if (Arrays.equals(errSource, "UTF-8".getBytes())) {
                // prepare dumped form
            }

            RubyString bytes = RubyString.newString(runtime, new ByteList(errBytes, errBytesP, errorLen - errBytesP));
            RubyString dumped = (RubyString) bytes.dump();

            if (Arrays.equals(errSource, ec.source) &&  Arrays.equals(ec.lastError.getDestination(), ec.destination)) {
                mesg.append(dumped).append(" from ").append( new String(errSource) ).append(" to ").append( new String(ec.lastError.getDestination()) );
            } else {
                mesg.append(dumped).append(" to ").append( new String(ec.lastError.getDestination()) ).append(" in conversion from ").append( new String(ec.source) );
                for (int i = 0; i < ec.numTranscoders; i++) {
                    mesg.append(" to ").append( new String(ec.elements[i].transcoding.transcoder.getDestination()) );
                }
            }

            exc = runtime.newUndefinedConversionError(mesg.toString());

            EncodingDB.Entry entry = runtime.getEncodingService().findEncodingOrAliasEntry(errSource);
            if (entry != null) {
                bytes.setEncoding(entry.getEncoding());
                exc.getException().setInternalVariable("error_char", bytes);
            }

            return makeEConvExceptionSetEncs(exc, runtime, ec);
        }
        return null;
    }

    private static RaiseException makeEConvExceptionSetEncs(RaiseException exc, Ruby runtime, EConv ec) {
        exc.getException().setInternalVariable("source_encoding_name", RubyString.newString(runtime, ec.lastError.getSource()));
        exc.getException().setInternalVariable("destination_encoding_name", RubyString.newString(runtime, ec.lastError.getDestination()));

        EncodingDB.Entry entry = runtime.getEncodingService().findEncodingOrAliasEntry(ec.lastError.getSource());
        if (entry != null) {
            exc.getException().setInternalVariable("source_encoding", runtime.getEncodingService().convertEncodingToRubyEncoding(entry.getEncoding()));
        }
        entry = runtime.getEncodingService().findEncodingOrAliasEntry(ec.lastError.getDestination());
        if (entry != null) {
            exc.getException().setInternalVariable("destination_encoding", runtime.getEncodingService().convertEncodingToRubyEncoding(entry.getEncoding()));
        }

        return exc;
    }

    // more_output_buffer
    static void moreOutputBuffer(ByteList destination, ResizeFunction resizeDestination, int maxOutput, Ptr outStart, Ptr outPos, Ptr outStop) {
        int len = outPos.p - outStart.p;
        int newLen = (len + maxOutput) * 2;
        outStart.p = resizeDestination.resize(destination, len, newLen);
        outPos.p = outStart.p + len;
        outStop.p = outStart.p + newLen;
    }

    // io_set_encoding_by_bom
    public static void ioSetEncodingByBOM(ThreadContext context, RubyIO io) {
        Ruby runtime = context.runtime;
        Encoding bomEncoding = ioStripBOM(io);

        if (bomEncoding != null) {
            // FIXME: Wonky that we acquire RubyEncoding to pass these encodings through
            IRubyObject theBom = runtime.getEncodingService().getEncoding(bomEncoding);
            IRubyObject theInternal = io.internal_encoding(context);

            io.setEncoding(runtime.getCurrentContext(), theBom, theInternal, context.nil);
        }
    }

    // mri: io_strip_bom
    @Deprecated
    public static Encoding ioStripBOM(RubyIO io) {
        return ioStripBOM(io.getRuntime().getCurrentContext(), io);
    }
    public static Encoding ioStripBOM(ThreadContext context, RubyIO io) {
        IRubyObject b1, b2, b3, b4;

        if ((b1 = io.getbyte(context)).isNil()) return null;
        switch ((int)((RubyFixnum)b1).getLongValue()) {
            case 0xEF:
                if ((b2 = io.getbyte(context)).isNil()) break;
                if (b2 instanceof RubyFixnum && ((RubyFixnum)b2).getLongValue() == 0xBB && !(b3 = io.getbyte(context)).isNil()) {
                    if (((RubyFixnum)b3).getLongValue() == 0xBF) {
                        return UTF8Encoding.INSTANCE;
                    }
                    io.ungetbyte(context, b3);
                }
                io.ungetbyte(context, b2);
                break;
            case 0xFE:
                if ((b2 = io.getbyte(context)).isNil()) break;
                if (b2 instanceof RubyFixnum && ((RubyFixnum)b2).getLongValue() == 0xFF) {
                    return UTF16BEEncoding.INSTANCE;
                }
                io.ungetbyte(context, b2);
                break;
            case 0xFF:
                if ((b2 = io.getbyte(context)).isNil()) break;
                if (b2 instanceof RubyFixnum && ((RubyFixnum)b2).getLongValue() == 0xFE) {
                    b3 = io.getbyte(context);
                    if (b3 instanceof RubyFixnum && ((RubyFixnum)b3).getLongValue() == 0 && !(b4 = io.getbyte(context)).isNil()) {
                        if (((RubyFixnum)b4).getLongValue() == 0) {
                            return UTF32LEEncoding.INSTANCE;
                        }
                        io.ungetbyte(context, b4);
                    } else {
                        io.ungetbyte(context, b3);
                        return UTF16LEEncoding.INSTANCE;
                    }
                    io.ungetbyte(context, b3);
                }
                io.ungetbyte(context, b2);
                break;
            case 0:
                if ((b2 = io.getbyte(context)).isNil()) break;
                if (b2 instanceof RubyFixnum && ((RubyFixnum)b2).getLongValue() == 0 && !(b3 = io.getbyte(context)).isNil()) {
                    if (b3 instanceof RubyFixnum && ((RubyFixnum)b3).getLongValue() == 0xFE && !(b4 = io.getbyte(context)).isNil()) {
                        if (b4 instanceof RubyFixnum && ((RubyFixnum)b4).getLongValue() == 0xFF) {
                            return UTF32BEEncoding.INSTANCE;
                        }
                        io.ungetbyte(context, b4);
                    }
                    io.ungetbyte(context, b3);
                }
                io.ungetbyte(context, b2);
                break;
        }
        io.ungetbyte(context, b1);
        return null;
    }

    // validate_enc_binmode
    public static void validateEncodingBinmode(ThreadContext context, int[] fmode_p, int ecflags, IOEncodable ioEncodable) {
        Ruby runtime = context.runtime;
        int fmode = fmode_p[0];

        if ((fmode & OpenFile.READABLE) != 0 &&
                ioEncodable.getEnc2() == null &&
                (fmode & OpenFile.BINMODE) == 0 &&
                !(ioEncodable.getEnc() != null ? ioEncodable.getEnc() : runtime.getDefaultExternalEncoding()).isAsciiCompatible()) {
            throw runtime.newArgumentError("ASCII incompatible encoding needs binmode");
        }

        if ((fmode & OpenFile.BINMODE) == 0 && (EncodingUtils.DEFAULT_TEXTMODE != 0 || (ecflags & EConvFlags.NEWLINE_DECORATOR_MASK) != 0)) {
            fmode |= EncodingUtils.DEFAULT_TEXTMODE;
            fmode_p[0] = fmode;
        } else if (EncodingUtils.DEFAULT_TEXTMODE == 0 && (ecflags & EConvFlags.NEWLINE_DECORATOR_MASK) == 0) {
            fmode &= ~OpenFile.TEXTMODE;
            fmode_p[0] = fmode;
        }
    }

    // rb_enc_set_default_external
    public static void rbEncSetDefaultExternal(ThreadContext context, IRubyObject encoding) {
        if (encoding.isNil()) {
            throw context.runtime.newArgumentError("default external can not be nil");
        }

        Encoding[] enc_p = {context.runtime.getDefaultExternalEncoding()};
        encSetDefaultEncoding(context, enc_p, encoding, "external");
        context.runtime.setDefaultExternalEncoding(enc_p[0]);
    }

    // rb_enc_set_default_internal
    public static void rbEncSetDefaultInternal(ThreadContext context, IRubyObject encoding) {
        Encoding[] enc_p = {context.runtime.getDefaultInternalEncoding()};
        encSetDefaultEncoding(context, enc_p, encoding, "internal");
        context.runtime.setDefaultInternalEncoding(enc_p[0]);
    }

    // enc_set_default_encoding
    public static boolean encSetDefaultEncoding(ThreadContext context, Encoding[] def_p, IRubyObject encoding, String name) {
        boolean overridden = false;

        if (def_p != null) {
            overridden = true;
        }

        if (encoding.isNil()) {
            def_p[0] = null;
            // don't set back into encoding table since it defers to us
        } else {
            def_p[0] = rbToEncoding(context, encoding);
            // don't set back into encoding table since it defers to us
        }

        if (name.equals("external")) {
            // TODO: set filesystem encoding
        }

        return overridden;
    }

    // rb_default_external_encoding
    public static Encoding defaultExternalEncoding(Ruby runtime) {
        if (runtime.getDefaultExternalEncoding() != null) return runtime.getDefaultExternalEncoding();

        return runtime.getEncodingService().getLocaleEncoding();
    }

    // rb_str_buf_cat
    public static void  rbStrBufCat(Ruby runtime, RubyString str, ByteList ptr) {
        if (ptr.length() == 0) return;
        // negative length check here, we shouldn't need
        strBufCat(runtime, str, ptr);
    }
    public static void  rbStrBufCat(Ruby runtime, ByteListHolder str, byte[] ptrBytes, int ptr, int len) {
        if (len == 0) return;
        // negative length check here, we shouldn't need
        strBufCat(runtime, str, ptrBytes, ptr, len);
    }
    public static void  rbStrBufCat(Ruby runtime, ByteList str, byte[] ptrBytes, int ptr, int len) {
        if (len == 0) return;
        // negative length check here, we shouldn't need
        strBufCat(str, ptrBytes, ptr, len);
    }

    // str_buf_cat
    public static void strBufCat(Ruby runtime, RubyString str, ByteList ptr) {
        strBufCat(runtime, str, ptr.getUnsafeBytes(), ptr.getBegin(), ptr.getRealSize());
    }
    public static void strBufCat(Ruby runtime, ByteListHolder str, byte[] ptrBytes, int ptr, int len) {
        str.modify();
        strBufCat(str.getByteList(), ptrBytes, ptr, len);
    }
    public static void strBufCat(ByteList str, byte[] ptrBytes, int ptr, int len) {
        int total, off = -1;

        // termlen is not relevant since we have no termination sequence

        // missing: if ptr string is inside str, off = ptr start minus str start

//        str.modify();
        if (len == 0) return;

        // much logic is missing here, since we don't manually manage the ByteList buffer

        total = str.getRealSize() + len;
        str.ensure(total);
        str.append(ptrBytes, ptr, len);
    }

    // rb_enc_str_buf_cat
    public static void encStrBufCat(Ruby runtime, RubyString str, ByteList ptr, Encoding enc) {
        encCrStrBufCat(runtime, str, ptr.getUnsafeBytes(), ptr.getBegin(), ptr.getRealSize(),
                enc, StringSupport.CR_UNKNOWN, null);
    }
    public static void encStrBufCat(Ruby runtime, RubyString str, byte[] ptrBytes, int ptr, int len, Encoding enc) {
        encCrStrBufCat(runtime, str, ptrBytes, ptr, len,
                enc, StringSupport.CR_UNKNOWN, null);
    }

    // rb_enc_cr_str_buf_cat
    public static void encCrStrBufCat(Ruby runtime, CodeRangeable str, ByteList ptr, Encoding ptrEnc, int ptr_cr, int[] ptr_cr_ret) {
        encCrStrBufCat(runtime, str, ptr.getUnsafeBytes(), ptr.getBegin(), ptr.getRealSize(), ptrEnc, ptr_cr, ptr_cr_ret);
    }
    public static void encCrStrBufCat(Ruby runtime, CodeRangeable str, byte[] ptrBytes, int ptr, int len, Encoding ptrEnc, int ptr_cr, int[] ptr_cr_ret) {
        Encoding strEnc = str.getByteList().getEncoding();
        Encoding resEnc;
        int str_cr, res_cr;
        boolean incompatible = false;

        str_cr = str.getByteList().getRealSize() > 0 ? str.getCodeRange() : StringSupport.CR_7BIT;

        if (strEnc == ptrEnc) {
            if (str_cr == StringSupport.CR_UNKNOWN) {
                ptr_cr = StringSupport.CR_UNKNOWN;
            } else if (ptr_cr == StringSupport.CR_UNKNOWN) {
                ptr_cr = StringSupport.codeRangeScan(ptrEnc, ptrBytes, ptr, len);
            }
        } else {
            if (!EncodingUtils.encAsciicompat(strEnc) || !EncodingUtils.encAsciicompat(ptrEnc)) {
                if (len == 0) {
                    return;
                }
                if (str.getByteList().getRealSize() == 0) {
                    rbStrBufCat(runtime, str, ptrBytes, ptr, len);
                    str.getByteList().setEncoding(ptrEnc);
                    str.setCodeRange(ptr_cr);
                    return;
                }
                incompatible = true;
            }
            if (!incompatible) {
                if (ptr_cr == StringSupport.CR_UNKNOWN) {
                    ptr_cr = StringSupport.codeRangeScan(ptrEnc, ptrBytes, ptr, len);
                }
                if (str_cr == StringSupport.CR_UNKNOWN) {
                    if (strEnc == ASCIIEncoding.INSTANCE || ptr_cr != StringSupport.CR_7BIT) {
                        str_cr = str.scanForCodeRange();
                    }
                }
            }
        }
        if (ptr_cr_ret != null) {
            ptr_cr_ret[0] = ptr_cr;
        }

        if (incompatible ||
                (strEnc != ptrEnc &&
                str_cr != StringSupport.CR_7BIT &&
                ptr_cr != StringSupport.CR_7BIT)) {
            throw runtime.newEncodingCompatibilityError("incompatible encodings: " + strEnc + " and " + ptrEnc);
        }

        if (str_cr == StringSupport.CR_UNKNOWN) {
            resEnc = strEnc;
            res_cr = StringSupport.CR_UNKNOWN;
        } else if (str_cr == StringSupport.CR_7BIT) {
            if (ptr_cr == StringSupport.CR_7BIT) {
                resEnc = strEnc;
                res_cr = StringSupport.CR_7BIT;
            } else {
                resEnc = ptrEnc;
                res_cr = ptr_cr;
            }
        } else if (str_cr == StringSupport.CR_VALID) {
            resEnc = strEnc;
            if (ptr_cr == StringSupport.CR_7BIT || ptr_cr == StringSupport.CR_VALID) {
                res_cr = str_cr;
            } else {
                res_cr = ptr_cr;
            }
        } else { // str_cr must be BROKEN at this point
            resEnc = strEnc;
            res_cr = str_cr;
            if (0 < len) res_cr = StringSupport.CR_UNKNOWN;
        }

        // MRI checks for len < 0 here, but I don't think that's possible for us

        strBufCat(runtime, str, ptrBytes, ptr, len);
        str.getByteList().setEncoding(resEnc);
        str.setCodeRange(res_cr);
    }

    // econv_args
    public static void econvArgs(ThreadContext context, IRubyObject[] args, byte[][] encNames, Encoding[] encs, int[] ecflags_p, IRubyObject[] ecopts_p) {
        Ruby runtime = context.runtime;
        IRubyObject snamev = context.nil;
        IRubyObject dnamev = context.nil;
        IRubyObject flags = context.nil;
        IRubyObject opt = context.nil;

        // scan args logic
        {
            switch (args.length) {
                case 3:
                    flags = args[2];
                case 2:
                    dnamev = args[1];
                case 1:
                    snamev = args[0];
            }

            IRubyObject tmp;
            if (!(tmp = TypeConverter.checkHashType(runtime, flags)).isNil()) {
                opt = tmp;
                flags = context.nil;
            }
        }

        if (!flags.isNil()) {
            if (!opt.isNil()) {
                throw runtime.newArgumentError(args.length, 3);
            }
            ecflags_p[0] = (int)flags.convertToInteger().getLongValue();
            ecopts_p[0] = context.nil;
        } else if (!opt.isNil()) {
            ecflags_p[0] = EncodingUtils.econvPrepareOpts(context, opt, ecopts_p);
        } else {
            ecflags_p[0] = 0;
            ecopts_p[0] = context.nil;
        }

        encs[0] = runtime.getEncodingService().getEncodingFromObjectNoError(snamev);
        if (encs[0] == null) {
            snamev = snamev.convertToString();
        }
        encs[1] = runtime.getEncodingService().getEncodingFromObjectNoError(dnamev);
        if (encs[1] == null) {
            dnamev = dnamev.convertToString();
        }

        encNames[0] = encs[0] != null ? encs[0].getName() : ((RubyString)snamev).getBytes();
        encNames[1] = encs[1] != null ? encs[1].getName() : ((RubyString)dnamev).getBytes();

        return;
    }

    // rb_econv_init_by_convpath
    public static EConv econvInitByConvpath(ThreadContext context, IRubyObject convpath, byte[][] encNames, Encoding[] encs) {
        final Ruby runtime = context.runtime;
        final EConv ec = TranscoderDB.alloc(convpath.convertToArray().size());

        IRubyObject[] sname_v = {context.nil};
        IRubyObject[] dname_v = {context.nil};
        byte[][] sname = {null};
        byte[][] dname = {null};
        Encoding[] senc = {null};
        Encoding[] denc = {null};

        boolean first = true;

        for (int i = 0; i < ((RubyArray)convpath).size(); i++) {
            IRubyObject elt = ((RubyArray)convpath).eltOk(i);
            IRubyObject pair;
            if (!(pair = elt.checkArrayType()).isNil()) {
                if (((RubyArray)pair).size() != 2) {
                    throw context.runtime.newArgumentError("not a 2-element array in convpath");
                }
                sname_v[0] = ((RubyArray)pair).eltOk(0);
                encArg(context, sname_v[0], sname, senc);
                dname_v[0] = ((RubyArray)pair).eltOk(1);
                encArg(context, dname_v[0], dname, denc);
            } else {
                sname[0] = NULL_BYTE_ARRAY;
                dname[0] = elt.convertToString().getBytes();
            }
            if (DECORATOR_P(sname[0], dname[0])) {
                boolean ret = ec.addConverter(sname[0], dname[0], ec.numTranscoders);
                if (!ret) {
                    throw runtime.newArgumentError("decoration failed: " + new String(dname[0]));
                }
            } else {
                int j = ec.numTranscoders;
                final int[] arg = {j,0};
                int ret = TranscoderDB.searchPath(sname[0], dname[0], new TranscoderDB.SearchPathCallback() {
                    @Override
                    public void call(byte[] source, byte[] destination, int depth) {
                        if (arg[1] == -1) return;

                        arg[1] = ec.addConverter(source, destination, arg[0]) ? 0 : -1;
                    }
                });
                if (ret == -1 || arg[1] == -1) {
                    throw runtime.newArgumentError("adding conversion failed: " + new String(sname[0]) + " to " + new String(dname[0]));
                }
                if (first) {
                    first = false;
                    encs[0] = senc[0];
                    encNames[0] = ec.elements[j].transcoding.transcoder.getSource();
                }
                encs[1] = denc[0];
                encNames[1] = ec.elements[ec.numTranscoders - 1].transcoding.transcoder.getDestination();
            }
        }

        if (first) {
            encs[0] = null;
            encs[1] = null;
            encNames[0] = new byte[0];
            encNames[1] = new byte[0];
        }

        ec.source = encNames[0];
        ec.destination = encNames[0];

        return ec;
    }

    // decorate_convpath
    public static int decorateConvpath(ThreadContext context, IRubyObject convpath, int ecflags) {
        Ruby runtime = context.runtime;
        int num_decorators;
        byte[][] decorators = new byte[EConvFlags.MAX_ECFLAGS_DECORATORS][];
        int i;
        int n, len;

        num_decorators = TranscoderDB.decoratorNames(ecflags, decorators);
        if (num_decorators == -1)
            return -1;

        len = n = ((RubyArray)convpath).size();
        if (n != 0) {
            IRubyObject pair = ((RubyArray)convpath).eltOk(n - 1);
            if (pair instanceof RubyArray) {
                byte[] sname = runtime.getEncodingService().getEncodingFromObject(((RubyArray)pair).eltOk(0)).getName();
                byte[] dname = runtime.getEncodingService().getEncodingFromObject(((RubyArray)pair).eltOk(1)).getName();
                TranscoderDB.Entry entry = TranscoderDB.getEntry(sname, dname);
                Transcoder tr = entry.getTranscoder();
                if (tr == null)
                    return -1;
                if (!DECORATOR_P(tr.getSource(), tr.getDestination()) &&
                        tr.compatibility.isEncoder()) {
                    n--;
                    ((RubyArray)convpath).store(len + num_decorators - 1, pair);
                }
            } else {
                ((RubyArray)convpath).store(len + num_decorators - 1, pair);
            }
        }

        for (i = 0; i < num_decorators; i++)
            ((RubyArray)convpath).store(n + i, RubyString.newString(runtime, decorators[i]));

        return 0;
    }

    // io_enc_str
    public static IRubyObject ioEncStr(Ruby runtime, IRubyObject str, OpenFile fptr)
    {
        str.setTaint(true);
        ((RubyString)str).setEncoding(fptr.readEncoding(runtime));
        return str;
    }

    // rb_enc_uint_chr
    public static IRubyObject encUintChr(ThreadContext context, int code, Encoding enc) {
        Ruby runtime = context.runtime;

        if (!Character.isValidCodePoint(code)) {
            // inefficient to create a fixnum for this
            return new RubyFixnum(runtime, code).chr19(context);
        }

        char[] chars = Character.toChars(code);
        RubyString str = RubyString.newString(runtime, new String(chars), enc);
//        ByteList strByteList = str.getByteList();
//        if (StringSupport.preciseLength(enc, strByteList.unsafeBytes(), strByteList.getBegin(), strByteList.getBegin() + strByteList.getRealSize()) != n) {
//            rb_raise(rb_eRangeError, "invalid codepoint 0x%X in %s", code, rb_enc_name(enc));
//        }
        return str;

    }

    // rb_enc_mbcput
    public static void encMbcput(int c, byte[] buf, int p, Encoding enc) {
        enc.codeToMbc(c, buf, p);
    }

    // rb_enc_codepoint_len
    public static int encCodepointLength(Ruby runtime, byte[] pBytes, int p, int e, int[] len_p, Encoding enc) {
        int r;
        if (e <= p)
            throw runtime.newArgumentError("empty string");
        r = StringSupport.preciseLength(enc, pBytes, p, e);
        if (!StringSupport.MBCLEN_CHARFOUND_P(r)) {
            throw runtime.newArgumentError("invalid byte sequence in " + enc);
        }
        if (len_p != null) len_p[0] = StringSupport.MBCLEN_CHARFOUND_LEN(r);
        return StringSupport.codePoint(runtime, enc, pBytes, p, e);
    }

    // MRI: str_compat_and_valid
    public static IRubyObject strCompatAndValid(ThreadContext context, IRubyObject _str, Encoding enc) {
        int cr;
        RubyString str = _str.convertToString();
        cr = str.scanForCodeRange();
        if (cr == StringSupport.CR_BROKEN) {
            throw context.runtime.newArgumentError("replacement must be valid byte sequence '" + str + "'");
        }
        else if (cr == StringSupport.CR_7BIT) {
            Encoding e = STR_ENC_GET(str);
            if (!enc.isAsciiCompatible()) {
                throw context.runtime.newEncodingCompatibilityError("incompatible character encodings: " + enc + " and " + e);
            }
        }
        else { /* ENC_CODERANGE_VALID */
            Encoding e = STR_ENC_GET(str);
            if (enc != e) {
                throw context.runtime.newEncodingCompatibilityError("incompatible character encodings: " + enc + " and " + e);
            }
        }
        return str;
    }

    // MRI: get_encoding
    public static Encoding getEncoding(ByteList str) {
        return getActualEncoding(str.getEncoding(), str);
    }

    private static final Encoding UTF16Dummy = EncodingDB.getEncodings().get("UTF-16".getBytes()).getEncoding();
    private static final Encoding UTF32Dummy = EncodingDB.getEncodings().get("UTF-32".getBytes()).getEncoding();

    // MRI: get_actual_encoding
    public static Encoding getActualEncoding(Encoding enc, ByteList byteList) {
        if (enc.isDummy() && enc instanceof UnicodeEncoding) {
            // handle dummy UTF-16 and UTF-32 by scanning for BOM, as in MRI
            byte[] bytes = byteList.unsafeBytes();
            int p = byteList.begin();
            int end = p + byteList.getRealSize();

            if (enc == UTF16Dummy && end - p >= 2) {
                int c0 = bytes[p] & 0xff;
                int c1 = bytes[p + 1] & 0xff;

                if (c0 == 0xFE && c1 == 0xFF) {
                    return UTF16BEEncoding.INSTANCE;
                } else if (c0 == 0xFF && c1 == 0xFE) {
                    return UTF16LEEncoding.INSTANCE;
                }
                return ASCIIEncoding.INSTANCE;
            } else if (enc == UTF32Dummy && end - p >= 4) {
                int c0 = bytes[p] & 0xff;
                int c1 = bytes[p + 1] & 0xff;
                int c2 = bytes[p + 2] & 0xff;
                int c3 = bytes[p + 3] & 0xff;

                if (c0 == 0 && c1 == 0 && c2 == 0xFE && c3 == 0xFF) {
                    return UTF32BEEncoding.INSTANCE;
                } else if (c3 == 0 && c2 == 0 && c1 == 0xFE && c0 == 0xFF) {
                    return UTF32LEEncoding.INSTANCE;
                }
                return ASCIIEncoding.INSTANCE;
            }
        }
        return enc;
    }

    public static Encoding STR_ENC_GET(ByteListHolder str) {
        return getEncoding(str.getByteList());
    }
}<|MERGE_RESOLUTION|>--- conflicted
+++ resolved
@@ -250,14 +250,11 @@
                     }
                 }
 
-<<<<<<< HEAD
                 IRubyObject extraFlags = hashARef(runtime, options, "flags");
                 if (!extraFlags.isNil()) {
                     oflags_p[0] |= extraFlags.convertToInteger().getIntValue();
                 }
 
-=======
->>>>>>> 876c0481
                 ecflags = (fmode_p[0] & OpenFile.READABLE) != 0 ?
                         MODE_BTMODE(fmode_p[0], ECONV_DEFAULT_NEWLINE_DECORATOR, 0, EConvFlags.UNIVERSAL_NEWLINE_DECORATOR) : 0;
                 if (TEXTMODE_NEWLINE_DECORATOR_ON_WRITE != -1) {
