--- conflicted
+++ resolved
@@ -126,38 +126,6 @@
     public static final Option<Boolean> IR_WRITING_DEBUG     = bool(IR, "ir.writing.debug", false, "Debug writing JRuby IR file.");
     public static final Option<String>  IR_INLINE_COMPILER_PASSES = string(IR, "ir.inline_passes", "Specify comma delimeted list of passes to run after inlining a method.");
 
-<<<<<<< HEAD
-    public static final Option<String> TRUFFLE_CORE_LOAD_PATH = string(TRUFFLE, "truffle.core.load_path", "truffle:/jruby-truffle", "Directory to load the Truffle core library from.");
-
-    public static final Option<Integer> TRUFFLE_DISPATCH_POLYMORPHIC_MAX = integer(TRUFFLE, "truffle.dispatch.polymorphic.max", 8, "Maximum size of a polymorphic call site cache.");
-    public static final Option<Integer> TRUFFLE_ARRAYS_UNINITIALIZED_SIZE = integer(TRUFFLE, "truffle.arrays.uninitialized_size", 32, "How large an array to allocate when we have no other information to go on.");
-    public static final Option<Integer> TRUFFLE_ARRAYS_SMALL = integer(TRUFFLE, "truffle.arrays.small", 3, "Maximum size of an Array to consider small for optimisations.");
-    public static final Option<Integer> TRUFFLE_HASH_PACKED_ARRAY_MAX = integer(TRUFFLE, "truffle.hash.packed_array_max", 3, "Maximum size of a Hash to use with the packed array storage strategy.");
-
-    public static final Option<Integer> TRUFFLE_INSTRUMENTATION_SERVER_PORT = integer(TRUFFLE, "truffle.instrumentation_server_port", 0, "Port number to run an HTTP server on that provides instrumentation services");
-    public static final Option<String> TRUFFLE_TRANSLATOR_PRINT_AST = string(TRUFFLE, "truffle.translator.print_asts", "", "Comma delimited list of method names to print the AST of after translation.");
-    public static final Option<String> TRUFFLE_TRANSLATOR_PRINT_FULL_AST = string(TRUFFLE, "truffle.translator.print_full_asts", "", "Comma delimited list of method names to print the full AST of after translation.");
-    public static final Option<String> TRUFFLE_TRANSLATOR_PRINT_PARSE_TREE = string(TRUFFLE, "truffle.translator.print_parse_trees", "", "Comma delimited list of method names to print the JRuby parse tree of before translation.");
-    public static final Option<Boolean> TRUFFLE_EXCEPTIONS_PRINT_JAVA = bool(TRUFFLE, "truffle.exceptions.print_java", false, "Print Java exceptions at the point of translating them to Ruby exceptions.");
-    public static final Option<Boolean> TRUFFLE_EXCEPTIONS_PRINT_UNCAUGHT_JAVA = bool(TRUFFLE, "truffle.exceptions.print_uncaught_java", false, "Print uncaught Java exceptions at the point of translating them to Ruby exceptions.");
-    public static final Option<Boolean> TRUFFLE_COVERAGE = bool(TRUFFLE, "truffle.coverage", false, "Enable coverage (will be enabled by default in the future - currently has some bugs");
-
-    public static final Option<Boolean> TRUFFLE_BACKTRACES_HIDE_CORE_FILES = bool(TRUFFLE, "truffle.backtraces.hide_core_files", true, "Hide core source files in backtraces, like MRI does.");
-
-    public static final Option<Boolean> TRUFFLE_INLINER_ALWAYS_CLONE_YIELD = bool(TRUFFLE, "truffle.inliner.always_clone_yield", true, "Always clone yield call targets.");
-    public static final Option<Boolean> TRUFFLE_INLINER_ALWAYS_INLINE_YIELD = bool(TRUFFLE, "truffle.inliner.always_inline_yield", true, "Always inline yield call targets.");
-    public static final Option<Boolean> TRUFFLE_DISPATCH_METAPROGRAMMING_ALWAYS_UNCACHED = bool(TRUFFLE, "truffle.dispatch.metaprogramming_always_uncached", false, "Always use uncached dispatch for the metaprogramming methods #__send__, #send and #respond_to?, and for any call site that has to use #method_missing or #const_missing.");
-    public static final Option<Boolean> TRUFFLE_DISPATCH_METAPROGRAMMING_ALWAYS_INDIRECT = bool(TRUFFLE, "truffle.dispatch.metaprogramming_always_indirect", false, "Always use indirect calls for the metaprogramming methods #__send__ and #send, and for any call site that has to use #method_missing or #const_missing.");
-    public static final Option<Boolean> TRUFFLE_DISPATCH_METHODMISSING_ALWAYS_CLONED = bool(TRUFFLE, "truffle.call.method_missing_always_cloned", true, "Always clone #method_missing call targets.");
-    public static final Option<Boolean> TRUFFLE_DISPATCH_METHODMISSING_ALWAYS_INLINED = bool(TRUFFLE, "truffle.call.method_missing_always_inlined", true, "Always inline #method_missing call targets.");
-
-    public static final Option<Boolean> TRUFFLE_INCLUDE_CORE_FILE_CALLERS_IN_SET_TRACE_FUNC = bool(TRUFFLE, "truffle.set_trace_func.include_core_file_callers", false, "Include internal core library calls in set_trace_func output.");
-
-    public static final Option<Boolean> TRUFFLE_METRICS_TIME = bool(TRUFFLE, "truffle.metrics.time", false, "Print the time at various stages of VM operation.");
-    public static final Option<Boolean> TRUFFLE_METRICS_MEMORY_USED_ON_EXIT = bool(TRUFFLE, "truffle.metrics.memory_used_on_exit", false, "Print the size of heap memory in use on exit.");
-
-=======
->>>>>>> 7508b77d
     public static final Option<Boolean> NATIVE_ENABLED = bool(NATIVE, "native.enabled", true, "Enable/disable native code, including POSIX features and C exts.");
     public static final Option<Boolean> NATIVE_VERBOSE = bool(NATIVE, "native.verbose", false, "Enable verbose logging of native extension loading.");
     public static final Option<Boolean> FFI_COMPILE_DUMP = bool(NATIVE, "ffi.compile.dump", false, "Dump bytecode-generated FFI stubs to console.");
@@ -174,7 +142,7 @@
     public static final Option<Boolean> OBJECTSPACE_ENABLED = bool(MISCELLANEOUS, "objectspace.enabled", false, "Enable or disable ObjectSpace.each_object.");
     public static final Option<Boolean> SIPHASH_ENABLED = bool(MISCELLANEOUS, "siphash.enabled", false, "Enable or disable SipHash for String hash function.");
     public static final Option<Boolean> LAUNCH_INPROC = bool(MISCELLANEOUS, "launch.inproc", false, "Set in-process launching of e.g. system('ruby ...').");
-    public static final Option<String> BYTECODE_VERSION = string(MISCELLANEOUS, "bytecode.version", new String[]{"1.5","1.6","1.7"}, SafePropertyAccessor.getProperty("java.specification.version", "1.5"), "Specify the major Java bytecode version.");
+    public static final Option<String> BYTECODE_VERSION = string(MISCELLANEOUS, "bytecode.version", new String[]{"1.5", "1.6", "1.7"}, SafePropertyAccessor.getProperty("java.specification.version", "1.5"), "Specify the major Java bytecode version.");
     public static final Option<Boolean> MANAGEMENT_ENABLED = bool(MISCELLANEOUS, "management.enabled", false, "Set whether JMX management is enabled.");
     public static final Option<Boolean> JUMP_BACKTRACE = bool(MISCELLANEOUS, "jump.backtrace", false, "Make non-local flow jumps generate backtraces.");
     public static final Option<Boolean> PROCESS_NOUNWRAP = bool(MISCELLANEOUS, "process.noUnwrap", false, "Do not unwrap process streams (issue on some recent JVMs).");
@@ -182,7 +150,7 @@
     public static final Option<Boolean> REIFY_LOGERRORS = bool(MISCELLANEOUS, "reify.logErrors", false, "Log errors during reification (reify.classes=true).");
     public static final Option<Boolean> REFLECTED_HANDLES = bool(MISCELLANEOUS, "reflected.handles", false, "Use reflection for binding methods, not generated bytecode.");
     public static final Option<Boolean> BACKTRACE_COLOR = bool(MISCELLANEOUS, "backtrace.color", false, "Enable colorized backtraces.");
-    public static final Option<String> BACKTRACE_STYLE = string(MISCELLANEOUS, "backtrace.style", new String[]{"normal","raw","full","mri"}, "normal", "Set the style of exception backtraces.");
+    public static final Option<String> BACKTRACE_STYLE = string(MISCELLANEOUS, "backtrace.style", new String[]{"normal", "raw", "full", "mri"}, "normal", "Set the style of exception backtraces.");
     public static final Option<Boolean> BACKTRACE_MASK = bool(MISCELLANEOUS, "backtrace.mask", false, "Mask .java lines in Ruby backtraces.");
     public static final Option<String> THREAD_DUMP_SIGNAL = string(MISCELLANEOUS, "thread.dump.signal", new String[]{"USR1", "USR2", "etc"}, "USR2", "Set the signal used for dumping thread stacks.");
     public static final Option<Boolean> NATIVE_NET_PROTOCOL = bool(MISCELLANEOUS, "native.net.protocol", false, "Use native impls for parts of net/protocol.");
@@ -207,7 +175,7 @@
     public static final Option<Boolean> LOG_BACKTRACES = bool(DEBUG, "log.backtraces", false, "Log every time an exception backtrace is generated.");
     public static final Option<Boolean> LOG_CALLERS = bool(DEBUG, "log.callers", false, "Log every time a Kernel#caller backtrace is generated.");
     public static final Option<Boolean> LOG_WARNINGS = bool(DEBUG, "log.warnings", false, "Log every time a built-in warning backtrace is generated.");
-    public static final Option<String> LOGGER_CLASS = string(DEBUG, "logger.class", new String[] {"class name"}, "org.jruby.util.log.StandardErrorLogger", "Use specified class for logging.");
+    public static final Option<String> LOGGER_CLASS = string(DEBUG, "logger.class", new String[]{"class name"}, "org.jruby.util.log.StandardErrorLogger", "Use specified class for logging.");
     public static final Option<Boolean> DUMP_INSTANCE_VARS = bool(DEBUG, "dump.variables", false, "Dump class + instance var names on first new of Object subclasses.");
     public static final Option<Boolean> REWRITE_JAVA_TRACE = bool(DEBUG, "rewrite.java.trace", true, "Rewrite stack traces from exceptions raised in Java calls.");
 
@@ -276,6 +244,8 @@
     public static final Option<Boolean> TRUFFLE_METRICS_TIME = bool(TRUFFLE, "truffle.metrics.time", false, "Print the time at various stages of VM operation.");
     public static final Option<Boolean> TRUFFLE_METRICS_MEMORY_USED_ON_EXIT = bool(TRUFFLE, "truffle.metrics.memory_used_on_exit", false, "Print the size of heap memory in use on exit.");
 
+    public static final Option<Boolean> TRUFFLE_INCLUDE_CORE_FILE_CALLERS_IN_SET_TRACE_FUNC = bool(TRUFFLE, "truffle.set_trace_func.include_core_file_callers", false, "Include internal core library calls in set_trace_func output.");
+
     public static String dump() {
         return "# JRuby configuration options with current values\n" +
                 Option.formatValues(_loadedOptions);
