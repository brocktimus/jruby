/*
 * Copyright (c) 2013, 2014 Oracle and/or its affiliates. All rights reserved. This
 * code is released under a tri EPL/GPL/LGPL license. You can use it,
 * redistribute it and/or modify it under the terms of the:
 *
 * Eclipse Public License version 1.0
 * GNU General Public License version 2
 * GNU Lesser General Public License version 2.1
 */
package org.jruby.truffle.runtime.core;

import com.oracle.truffle.api.CompilerDirectives;
import com.oracle.truffle.api.CompilerDirectives.CompilationFinal;
import com.oracle.truffle.api.Truffle;
import com.oracle.truffle.api.frame.Frame;
import com.oracle.truffle.api.frame.FrameInstance;
import com.oracle.truffle.api.frame.FrameSlot;
import org.jcodings.Encoding;
import org.jcodings.specific.UTF8Encoding;
import org.joni.*;
import org.joni.exception.ValueException;
import org.jruby.truffle.nodes.RubyNode;
import org.jruby.truffle.runtime.RubyArguments;
import org.jruby.truffle.runtime.RubyContext;
import org.jruby.util.ByteList;

import java.nio.ByteBuffer;
import java.nio.charset.StandardCharsets;
import java.util.ArrayList;

/**
 * Represents the Ruby {@code Regexp} class.
 */
public class RubyRegexp extends RubyBasicObject {

    /**
     * The class from which we create the object that is {@code Regexp}. A subclass of
     * {@link RubyClass} so that we can override {@link RubyClass#newInstance} and allocate a
     * {@link RubyRegexp} rather than a normal {@link RubyBasicObject}.
     */
    public static class RubyRegexpClass extends RubyClass {

        public RubyRegexpClass(RubyContext context, RubyClass objectClass) {
            super(context, objectClass, objectClass, "Regexp");
        }

        @Override
        public RubyBasicObject newInstance(RubyNode currentNode) {
            return new RubyRegexp(getContext().getCoreLibrary().getRegexpClass());
        }

    }

    @CompilationFinal private Regex regex;
    @CompilationFinal private ByteList source;

    public RubyRegexp(RubyClass regexpClass) {
        super(regexpClass);
    }

    public RubyRegexp(RubyNode currentNode, RubyClass regexpClass, ByteList regex, int options) {
        this(regexpClass);
        initialize(compile(currentNode, getContext(), regex, options), regex);
    }

    public RubyRegexp(RubyClass regexpClass, Regex regex, ByteList source) {
        this(regexpClass);
        initialize(regex, source);
    }

    public void initialize(RubyNode currentNode, ByteList setSource) {
        regex = compile(currentNode, getContext(), setSource, Option.DEFAULT);
        source = setSource;
    }

    public void initialize(Regex setRegex, ByteList setSource) {
        regex = setRegex;
        source = setSource;
    }

    public Regex getRegex() {
        return regex;
    }

    public ByteList getSource() {
        return source;
    }

    @CompilerDirectives.TruffleBoundary
    public Object matchCommon(ByteList bytes, boolean operator) {
        final RubyContext context = getContext();

        final Frame frame = Truffle.getRuntime().getCallerFrame().getFrame(FrameInstance.FrameAccess.READ_WRITE, false);

        final byte[] stringBytes = bytes.bytes();
        final Matcher matcher = regex.matcher(stringBytes);
        final int match = matcher.search(0, stringBytes.length, Option.DEFAULT);

        final RubyNilClass nil = getContext().getCoreLibrary().getNilObject();

        if (operator) {
            for (int n = 1; n < 10; n++) {
                setThread("$" + n, nil);
            }
        }

        if (match == -1) {
            setFrame(frame, "$&", nil);
            setFrame(frame, "$`", nil);
            setFrame(frame, "$'", nil);

            if (operator) {
                setFrame(frame, "$+", nil);
            }

            setThread("$~", nil);

            return getContext().getCoreLibrary().getNilObject();
        }

        final Region region = matcher.getEagerRegion();
        final Object[] values = new Object[region.numRegs];

        for (int n = 0; n < region.numRegs; n++) {
            final int start = region.beg[n];
            final int end = region.end[n];

            if (operator) {
                final Object groupString;

                if (start > -1 && end > -1) {
                    groupString = new RubyString(context.getCoreLibrary().getStringClass(), bytes.makeShared(start, end - start).dup());
                } else {
                    groupString = getContext().getCoreLibrary().getNilObject();
                }

                values[n] = groupString;

                if (n > 0 && n < 10) {
                    setThread("$" + n, groupString);
                }
            } else {
                if (start == -1 || end == -1) {
                    values[n] = getContext().getCoreLibrary().getNilObject();
                } else {
                    final RubyString groupString = new RubyString(context.getCoreLibrary().getStringClass(), bytes.makeShared(start, end - start).dup());
                    values[n] = groupString;
                }
            }
        }

        final RubyMatchData matchObject =  new RubyMatchData(context.getCoreLibrary().getMatchDataClass(), values);

        if (operator) {
            if (values.length > 0) {
                int nonNil = values.length - 1;

                while (values[nonNil] == getContext().getCoreLibrary().getNilObject()) {
                    nonNil--;
                }

                setFrame(frame, "$+", values[nonNil]);
            } else {
                setFrame(frame, "$+", getContext().getCoreLibrary().getNilObject());
            }
        }

        setFrame(frame, "$`", new RubyString(context.getCoreLibrary().getStringClass(), bytes.makeShared(0, region.beg[0]).dup()));
        setFrame(frame, "$'", new RubyString(context.getCoreLibrary().getStringClass(), bytes.makeShared(region.end[0], bytes.length() - region.end[0]).dup()));
        setFrame(frame, "$&", new RubyString(context.getCoreLibrary().getStringClass(), bytes.makeShared(region.beg[0], region.end[0] - region.beg[0]).dup()));

        setThread("$~", matchObject);

        if (operator) {
            return matcher.getBegin();
        } else {
            return matchObject;
        }
    }

    private void setFrame(Frame frame, String name, Object value) {
        assert value != null;

        while (frame != null) {
            final FrameSlot slot = frame.getFrameDescriptor().findFrameSlot(name);

            if (slot != null) {
                frame.setObject(slot, value);
                break;
            }

            frame = RubyArguments.getDeclarationFrame(frame.getArguments());
        }
    }

<<<<<<< HEAD
    @CompilerDirectives.TruffleBoundary
=======
    private void setThread(String name, Object value) {
        assert value != null;

        getContext().getThreadManager().getCurrentThread().getThreadLocals().setInstanceVariable(name, value);
    }

    @CompilerDirectives.SlowPath
>>>>>>> 69acc9b5
    public RubyString gsub(String string, String replacement) {
        final RubyContext context = getContext();

        final byte[] stringBytes = string.getBytes(StandardCharsets.UTF_8);
        final Matcher matcher = regex.matcher(stringBytes);

        final StringBuilder builder = new StringBuilder();

        int p = 0;

        while (true) {
            final int match = matcher.search(p, stringBytes.length, Option.DEFAULT);

            if (match == -1) {
                builder.append(StandardCharsets.UTF_8.decode(ByteBuffer.wrap(stringBytes, p, stringBytes.length - p)));
                break;
            } else {
                builder.append(StandardCharsets.UTF_8.decode(ByteBuffer.wrap(stringBytes, p, matcher.getBegin() - p)));
                builder.append(StandardCharsets.UTF_8.decode(ByteBuffer.wrap(replacement.getBytes(StandardCharsets.UTF_8))));
            }

            p = matcher.getEnd();
        }

        return context.makeString(builder.toString());
    }

    @CompilerDirectives.TruffleBoundary
    public RubyString sub(String string, String replacement) {
        final RubyContext context = getContext();

        final byte[] stringBytes = string.getBytes(StandardCharsets.UTF_8);
        final Matcher matcher = regex.matcher(stringBytes);

        final int match = matcher.search(0, stringBytes.length, Option.DEFAULT);

        if (match == -1) {
            return context.makeString(string);
        } else {
            final StringBuilder builder = new StringBuilder();
            builder.append(StandardCharsets.UTF_8.decode(ByteBuffer.wrap(stringBytes, 0, matcher.getBegin())));
            builder.append(StandardCharsets.UTF_8.decode(ByteBuffer.wrap(replacement.getBytes(StandardCharsets.UTF_8))));
            builder.append(StandardCharsets.UTF_8.decode(ByteBuffer.wrap(stringBytes, matcher.getEnd(), stringBytes.length - matcher.getEnd())));
            return context.makeString(builder.toString());
        }
    }

    @CompilerDirectives.TruffleBoundary
    public RubyString[] split(String string) {
        final RubyContext context = getContext();

        final byte[] stringBytes = string.getBytes(StandardCharsets.UTF_8);
        final Matcher matcher = regex.matcher(stringBytes);

        final ArrayList<RubyString> strings = new ArrayList<>();

        int p = 0;

        while (true) {
            final int match = matcher.search(p, stringBytes.length, Option.DEFAULT);

            if (match == -1) {
                strings.add(context.makeString(StandardCharsets.UTF_8.decode(ByteBuffer.wrap(stringBytes, p, stringBytes.length - p)).toString()));
                break;
            } else {
                strings.add(context.makeString(StandardCharsets.UTF_8.decode(ByteBuffer.wrap(stringBytes, p, matcher.getBegin() - p)).toString()));
            }

            p = matcher.getEnd();
        }

        return strings.toArray(new RubyString[strings.size()]);
    }

    @CompilerDirectives.TruffleBoundary
    public RubyString[] scan(RubyString string) {
        final RubyContext context = getContext();

        final byte[] stringBytes = string.getBytes().bytes();
        final Matcher matcher = regex.matcher(stringBytes);

        final ArrayList<RubyString> strings = new ArrayList<>();

        int p = 0;

        while (true) {
            final int match = matcher.search(p, stringBytes.length, Option.DEFAULT);

            if (match == -1) {
                break;
            } else {
                strings.add(context.makeString(StandardCharsets.UTF_8.decode(ByteBuffer.wrap(stringBytes, matcher.getBegin(), matcher.getEnd() - matcher.getBegin())).toString()));
            }

            p = matcher.getEnd();
        }

        return strings.toArray(new RubyString[strings.size()]);
    }

    @Override
    public int hashCode() {
        return regex.hashCode();
    }

    @Override
    public boolean equals(Object obj) {
        if (this == obj) {
            return true;
        }
        if (obj == null) {
            return false;
        }
        if (!(obj instanceof RubyRegexp)) {
            return false;
        }
        RubyRegexp other = (RubyRegexp) obj;
        if (source == null) {
            if (other.source != null) {
                return false;
            }
        } else if (!source.equals(other.source)) {
            return false;
        }
        return true;
    }

    public static Regex compile(RubyNode currentNode, RubyContext context, ByteList bytes, int options) {
        RubyNode.notDesignedForCompilation();
        return compile(currentNode, context, bytes.bytes(), UTF8Encoding.INSTANCE, options);
    }

    public static Regex compile(RubyNode currentNode, RubyContext context, byte[] bytes, Encoding encoding, int options) {
        RubyNode.notDesignedForCompilation();

        //try {
            return new Regex(bytes, 0, bytes.length, options, encoding, Syntax.RUBY);
        //} catch (ValueException e) {
        //    throw new org.jruby.truffle.runtime.control.RaiseException(context.getCoreLibrary().runtimeError("error compiling regex", currentNode));
        //}
    }

}<|MERGE_RESOLUTION|>--- conflicted
+++ resolved
@@ -193,17 +193,13 @@
         }
     }
 
-<<<<<<< HEAD
-    @CompilerDirectives.TruffleBoundary
-=======
     private void setThread(String name, Object value) {
         assert value != null;
 
         getContext().getThreadManager().getCurrentThread().getThreadLocals().setInstanceVariable(name, value);
     }
 
-    @CompilerDirectives.SlowPath
->>>>>>> 69acc9b5
+    @CompilerDirectives.TruffleBoundary
     public RubyString gsub(String string, String replacement) {
         final RubyContext context = getContext();
 
