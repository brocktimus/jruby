--- conflicted
+++ resolved
@@ -154,11 +154,7 @@
             final RubyMethod respondToMissing = receiverBasicObject.getLookupNode().lookupMethod("respond_to_missing?");
 
             if (respondToMissing != null) {
-<<<<<<< HEAD
-                if (!GeneralConversions.toBoolean(respondToMissing.call(receiverBasicObject, null, context.makeString(name), true))) {
-=======
-                if (!RubyTrueClass.toBoolean(respondToMissing.call(frame.pack(), receiverBasicObject, null, context.makeString(name), true))) {
->>>>>>> e88bc5d2
+                if (!RubyTrueClass.toBoolean(respondToMissing.call(receiverBasicObject, null, context.makeString(name), true))) {
                     return NilPlaceholder.INSTANCE;
                 }
             }
