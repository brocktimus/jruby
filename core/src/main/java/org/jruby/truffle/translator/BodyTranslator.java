/*
 * Copyright (c) 2013 Oracle and/or its affiliates. All rights reserved. This
 * code is released under a tri EPL/GPL/LGPL license. You can use it,
 * redistribute it and/or modify it under the terms of the:
 *
 * Eclipse Public License version 1.0
 * GNU General Public License version 2
 * GNU Lesser General Public License version 2.1
 */
package org.jruby.truffle.translator;

import com.oracle.truffle.api.Source;
import com.oracle.truffle.api.SourceSection;
import com.oracle.truffle.api.frame.FrameSlot;
import com.oracle.truffle.api.nodes.NodeUtil;
import org.joni.Regex;
import org.jruby.ast.Node;
import org.jruby.common.IRubyWarnings;
import org.jruby.truffle.nodes.DefinedNode;
import org.jruby.truffle.nodes.ReadNode;
import org.jruby.truffle.nodes.RubyNode;
import org.jruby.truffle.nodes.WriteNode;
import org.jruby.truffle.nodes.call.RubyCallNode;
import org.jruby.truffle.nodes.cast.*;
import org.jruby.truffle.nodes.constants.EncodingPseudoVariableNode;
import org.jruby.truffle.nodes.constants.UninitializedReadConstantNode;
import org.jruby.truffle.nodes.constants.WriteConstantNode;
import org.jruby.truffle.nodes.control.*;
import org.jruby.truffle.nodes.core.*;
import org.jruby.truffle.nodes.literal.*;
import org.jruby.truffle.nodes.literal.array.UninitialisedArrayLiteralNode;
import org.jruby.truffle.nodes.methods.AddMethodNode;
import org.jruby.truffle.nodes.methods.AliasNode;
import org.jruby.truffle.nodes.methods.MethodDefinitionNode;
import org.jruby.truffle.nodes.methods.UndefNode;
import org.jruby.truffle.nodes.methods.locals.*;
import org.jruby.truffle.nodes.objects.*;
import org.jruby.truffle.nodes.yield.YieldNode;
import org.jruby.truffle.runtime.RubyContext;
import org.jruby.truffle.runtime.core.RubyRegexp;
import org.jruby.truffle.runtime.core.range.FixnumRange;
import org.jruby.truffle.runtime.methods.SharedMethodInfo;

import java.util.*;

/**
 * A JRuby parser node visitor which translates JRuby AST nodes into truffle Nodes. Therefore there is some namespace
 * contention here! We make all references to JRuby explicit.
 */
public class BodyTranslator extends Translator {

    protected final BodyTranslator parent;

    protected final TranslatorEnvironment environment;

    public boolean translatingForStatement = false;
    public boolean useClassVariablesAsIfInClass = false;
    private boolean translatingNextExpression = false;
    private String currentCallMethodName = null;

    private static final Map<Class, String> nodeDefinedNames = new HashMap<>();

    static {
        // TODO(CS): this was a temporary hack and needs to be removed
        nodeDefinedNames.put(org.jruby.ast.SelfNode.class, "self");
        nodeDefinedNames.put(org.jruby.ast.NilNode.class, "nil");
        nodeDefinedNames.put(org.jruby.ast.TrueNode.class, "true");
        nodeDefinedNames.put(org.jruby.ast.FalseNode.class, "false");
        nodeDefinedNames.put(org.jruby.ast.LocalAsgnNode.class, "assignment");
        nodeDefinedNames.put(org.jruby.ast.DAsgnNode.class, "assignment");
        nodeDefinedNames.put(org.jruby.ast.GlobalAsgnNode.class, "assignment");
        nodeDefinedNames.put(org.jruby.ast.InstAsgnNode.class, "assignment");
        nodeDefinedNames.put(org.jruby.ast.ClassVarAsgnNode.class, "assignment");
        nodeDefinedNames.put(org.jruby.ast.OpAsgnAndNode.class, "assignment");
        nodeDefinedNames.put(org.jruby.ast.OpAsgnOrNode.class, "assignment");
        nodeDefinedNames.put(org.jruby.ast.OpAsgnNode.class, "assignment");
        nodeDefinedNames.put(org.jruby.ast.OpElementAsgnNode.class, "assignment");
        nodeDefinedNames.put(org.jruby.ast.MultipleAsgn19Node.class, "assignment");
        nodeDefinedNames.put(org.jruby.ast.StrNode.class, "expression");
        nodeDefinedNames.put(org.jruby.ast.DStrNode.class, "expression");
        nodeDefinedNames.put(org.jruby.ast.FixnumNode.class, "expression");
        nodeDefinedNames.put(org.jruby.ast.BignumNode.class, "expression");
        nodeDefinedNames.put(org.jruby.ast.FloatNode.class, "expression");
        nodeDefinedNames.put(org.jruby.ast.RegexpNode.class, "expression");
        nodeDefinedNames.put(org.jruby.ast.DRegexpNode.class, "expression");
        nodeDefinedNames.put(org.jruby.ast.ArrayNode.class, "expression");
        nodeDefinedNames.put(org.jruby.ast.HashNode.class, "expression");
        nodeDefinedNames.put(org.jruby.ast.SymbolNode.class, "expression");
        nodeDefinedNames.put(org.jruby.ast.DotNode.class, "expression");
        nodeDefinedNames.put(org.jruby.ast.AndNode.class, "expression");
        nodeDefinedNames.put(org.jruby.ast.OrNode.class, "expression");
        nodeDefinedNames.put(org.jruby.ast.LocalVarNode.class, "local-variable");
        nodeDefinedNames.put(org.jruby.ast.DVarNode.class, "local-variable");
    }

    private static final Set<String> debugIgnoredCalls = new HashSet<>();

    static {
        debugIgnoredCalls.add("downto");
        debugIgnoredCalls.add("each");
        debugIgnoredCalls.add("times");
        debugIgnoredCalls.add("upto");
    }

    /**
     * Global variables which in common usage have frame local semantics.
     */
    public static final Set<String> FRAME_LOCAL_GLOBAL_VARIABLES = new HashSet<>(Arrays.asList("$_", "$~", "$+"));

    public BodyTranslator(RubyContext context, BodyTranslator parent, TranslatorEnvironment environment, Source source) {
        super(context, source);
        this.parent = parent;
        this.environment = environment;
    }

    @Override
    public RubyNode visitAliasNode(org.jruby.ast.AliasNode node) {
        final SourceSection sourceSection = translate(node.getPosition());

        final org.jruby.ast.LiteralNode oldName = (org.jruby.ast.LiteralNode) node.getOldName();
        final org.jruby.ast.LiteralNode newName = (org.jruby.ast.LiteralNode) node.getNewName();

        return new AliasNode(context, sourceSection, new SelfNode(context, sourceSection), newName.getName(), oldName.getName());
    }

    @Override
    public RubyNode visitAndNode(org.jruby.ast.AndNode node) {
        final SourceSection sourceSection = translate(node.getPosition());

        RubyNode x;

        if (node.getFirstNode() == null) {
            x = new NilNode(context, sourceSection);
        } else {
            x = node.getFirstNode().accept(this);
        }

        RubyNode y;

        if (node.getSecondNode() == null) {
            y = new NilNode(context, sourceSection);
        } else {
            y = node.getSecondNode().accept(this);
        }

        return AndNodeFactory.create(context, sourceSection, x, y);
    }

    @Override
    public RubyNode visitArgsCatNode(org.jruby.ast.ArgsCatNode node) {
        final List<org.jruby.ast.Node> nodes = new ArrayList<>();
        collectArgsCatNodes(nodes, node);

        final List<RubyNode> translatedNodes = new ArrayList<>();

        for (org.jruby.ast.Node catNode : nodes) {
            translatedNodes.add(catNode.accept(this));
        }

        return new ArrayConcatNode(context, translate(node.getPosition()), translatedNodes.toArray(new RubyNode[translatedNodes.size()]));
    }

    // ArgsCatNodes can be nested - this collects them into a flat list of children
    private void collectArgsCatNodes(List<org.jruby.ast.Node> nodes, org.jruby.ast.ArgsCatNode node) {
        if (node.getFirstNode() instanceof org.jruby.ast.ArgsCatNode) {
            collectArgsCatNodes(nodes, (org.jruby.ast.ArgsCatNode) node.getFirstNode());
        } else {
            nodes.add(node.getFirstNode());
        }

        if (node.getSecondNode() instanceof org.jruby.ast.ArgsCatNode) {
            collectArgsCatNodes(nodes, (org.jruby.ast.ArgsCatNode) node.getSecondNode());
        } else {
            nodes.add(node.getSecondNode());
        }
    }

    @Override
    public RubyNode visitArgsPushNode(org.jruby.ast.ArgsPushNode node) {
        return new ArrayPushNode(context, translate(node.getPosition()), node.getFirstNode().accept(this), node.getSecondNode().accept(this));
    }

    @Override
    public RubyNode visitArrayNode(org.jruby.ast.ArrayNode node) {
        final List<org.jruby.ast.Node> values = node.childNodes();

        final RubyNode[] translatedValues = new RubyNode[values.size()];

        for (int n = 0; n < values.size(); n++) {
            translatedValues[n] = values.get(n).accept(this);
        }

        return new UninitialisedArrayLiteralNode(context, translate(node.getPosition()), translatedValues);
    }

    @Override
    public RubyNode visitAttrAssignNode(org.jruby.ast.AttrAssignNode node) {
        return visitAttrAssignNodeExtraArgument(node, null);
    }

    /**
     * See translateDummyAssignment to understand what this is for.
     */
    public RubyNode visitAttrAssignNodeExtraArgument(org.jruby.ast.AttrAssignNode node, RubyNode extraArgument) {
        final org.jruby.ast.CallNode callNode = new org.jruby.ast.CallNode(node.getPosition(), node.getReceiverNode(), node.getName(), node.getArgsNode());
        return visitCallNodeExtraArgument(callNode, extraArgument);
    }

    @Override
    public RubyNode visitBeginNode(org.jruby.ast.BeginNode node) {
        return node.getBodyNode().accept(this);
    }

    @Override
    public RubyNode visitBignumNode(org.jruby.ast.BignumNode node) {
        return new BignumLiteralNode(context, translate(node.getPosition()), node.getValue());
    }

    @Override
    public RubyNode visitBlockNode(org.jruby.ast.BlockNode node) {
        final List<org.jruby.ast.Node> children = node.childNodes();

        final List<RubyNode> translatedChildren = new ArrayList<>();

        for (int n = 0; n < children.size(); n++) {
            final RubyNode translatedChild = children.get(n).accept(this);

            if (!(translatedChild instanceof DeadNode)) {
                translatedChildren.add(translatedChild);
            }
        }

        if (translatedChildren.size() == 1) {
            return translatedChildren.get(0);
        } else {
            return SequenceNode.sequence(context, translate(node.getPosition()), translatedChildren.toArray(new RubyNode[translatedChildren.size()]));
        }
    }

    @Override
    public RubyNode visitBreakNode(org.jruby.ast.BreakNode node) {
        final SourceSection sourceSection = translate(node.getPosition());

        RubyNode resultNode;

        if (node.getValueNode() == null) {
            resultNode = new NilNode(context, sourceSection);
        } else {
            resultNode = node.getValueNode().accept(this);
        }

        return new BreakNode(context, sourceSection, resultNode);
    }

    @Override
    public RubyNode visitCallNode(org.jruby.ast.CallNode node) {
        return visitCallNodeExtraArgument(node, null);
    }

    /**
     * See translateDummyAssignment to understand what this is for.
     */
    public RubyNode visitCallNodeExtraArgument(org.jruby.ast.CallNode node, RubyNode extraArgument) {
        final SourceSection sourceSection = translate(node.getPosition());

        currentCallMethodName = node.getName();

        final RubyNode receiverTranslated = node.getReceiverNode().accept(this);

        org.jruby.ast.Node args = node.getArgsNode();
        org.jruby.ast.Node block = node.getIterNode();

        if (block == null && args instanceof org.jruby.ast.IterNode) {
            final org.jruby.ast.Node temp = args;
            args = block;
            block = temp;
        }

        final ArgumentsAndBlockTranslation argumentsAndBlock = translateArgumentsAndBlock(sourceSection, block, args, extraArgument);

        RubyNode translated = new RubyCallNode(context, sourceSection, node.getName(), receiverTranslated, argumentsAndBlock.getBlock(), argumentsAndBlock.isSplatted(), argumentsAndBlock.getArguments());

        // return instrumenter.instrumentAsCall(translated, node.getName());
        return translated;
    }

    protected class ArgumentsAndBlockTranslation {

        private final RubyNode block;
        private final RubyNode[] arguments;
        private final boolean isSplatted;

        public ArgumentsAndBlockTranslation(RubyNode block, RubyNode[] arguments, boolean isSplatted) {
            super();
            this.block = block;
            this.arguments = arguments;
            this.isSplatted = isSplatted;
        }

        public RubyNode getBlock() {
            return block;
        }

        public RubyNode[] getArguments() {
            return arguments;
        }

        public boolean isSplatted() {
            return isSplatted;
        }

    }

    protected ArgumentsAndBlockTranslation translateArgumentsAndBlock(SourceSection sourceSection, org.jruby.ast.Node iterNode, org.jruby.ast.Node argsNode, RubyNode extraArgument) {
        assert !(argsNode instanceof org.jruby.ast.IterNode);

        final List<org.jruby.ast.Node> arguments = new ArrayList<>();
        org.jruby.ast.Node blockPassNode = null;

        boolean isSplatted = false;

        if (argsNode instanceof org.jruby.ast.ListNode) {
            arguments.addAll(argsNode.childNodes());
        } else if (argsNode instanceof org.jruby.ast.BlockPassNode) {
            final org.jruby.ast.BlockPassNode blockPass = (org.jruby.ast.BlockPassNode) argsNode;

            final org.jruby.ast.Node blockPassArgs = blockPass.getArgsNode();

            if (blockPassArgs instanceof org.jruby.ast.ListNode) {
                arguments.addAll(blockPassArgs.childNodes());
            } else if (blockPassArgs instanceof org.jruby.ast.ArgsCatNode) {
                arguments.add(blockPassArgs);
            } else if (blockPassArgs != null) {
                throw new UnsupportedOperationException("Don't know how to block pass " + blockPassArgs);
            }

            blockPassNode = blockPass.getBodyNode();
        } else if (argsNode instanceof org.jruby.ast.SplatNode) {
            isSplatted = true;
            arguments.add(argsNode);
        } else if (argsNode instanceof org.jruby.ast.ArgsCatNode) {
            isSplatted = true;
            arguments.add(argsNode);
        } else if (argsNode != null) {
            isSplatted = true;
            arguments.add(argsNode);
        }

        if (iterNode instanceof org.jruby.ast.BlockPassNode) {
            blockPassNode = ((org.jruby.ast.BlockPassNode) iterNode).getBodyNode();
        }

        RubyNode blockTranslated;

        if (blockPassNode != null) {
            blockTranslated = ProcCastNodeFactory.create(context, sourceSection, blockPassNode.accept(this));
        } else if (iterNode != null) {
            blockTranslated = iterNode.accept(this);

            if (blockTranslated instanceof NilNode) {
                blockTranslated = null;
            }
        } else {
            blockTranslated = null;
        }

        final List<RubyNode> argumentsTranslated = new ArrayList<>();

        for (org.jruby.ast.Node argument : arguments) {
            argumentsTranslated.add(argument.accept(this));
        }

        if (extraArgument != null) {
            argumentsTranslated.add(extraArgument);
        }

        final RubyNode[] argumentsTranslatedArray = argumentsTranslated.toArray(new RubyNode[argumentsTranslated.size()]);

        return new ArgumentsAndBlockTranslation(blockTranslated, argumentsTranslatedArray, isSplatted);
    }

    @Override
    public RubyNode visitCaseNode(org.jruby.ast.CaseNode node) {
        final SourceSection sourceSection = translate(node.getPosition());

        RubyNode elseNode;

        if (node.getElseNode() != null) {
            elseNode = node.getElseNode().accept(this);
        } else {
            elseNode = new NilNode(context, sourceSection);
        }

        /*
         * There are two sorts of case - one compares a list of expressions against a value, the
         * other just checks a list of expressions for truth.
         */

        if (node.getCaseNode() != null) {
            // Evaluate the case expression and store it in a local

            final String tempName = environment.allocateLocalTemp("case");

            final RubyNode readTemp = environment.findLocalVarNode(tempName, sourceSection);

            final RubyNode assignTemp = ((ReadNode) readTemp).makeWriteNode(node.getCaseNode().accept(this));

            /*
             * Build an if expression from the whens and else. Work backwards because the first if
             * contains all the others in its else clause.
             */

            for (int n = node.getCases().size() - 1; n >= 0; n--) {
                final org.jruby.ast.WhenNode when = (org.jruby.ast.WhenNode) node.getCases().get(n);

                // Make a condition from the one or more expressions combined in an or expression

                final List<org.jruby.ast.Node> expressions;

                if (when.getExpressionNodes() instanceof org.jruby.ast.ListNode && !(when.getExpressionNodes() instanceof org.jruby.ast.ArrayNode)) {
                    expressions = when.getExpressionNodes().childNodes();
                } else {
                    expressions = Arrays.asList(when.getExpressionNodes());
                }

                final List<RubyNode> comparisons = new ArrayList<>();

                for (org.jruby.ast.Node expressionNode : expressions) {
                    final RubyNode rubyExpression = expressionNode.accept(this);

                    if (expressionNode instanceof org.jruby.ast.SplatNode) {
                        final SplatCastNode splatCastNode = (SplatCastNode) rubyExpression;
                        comparisons.add(new WhenSplatNode(context, sourceSection, NodeUtil.cloneNode(readTemp), splatCastNode));
                    } else if (expressionNode instanceof org.jruby.ast.ArgsCatNode) {
                        final ArrayConcatNode arrayConcatNode = (ArrayConcatNode) rubyExpression;
                        comparisons.add(new WhenSplatNode(context, sourceSection, NodeUtil.cloneNode(readTemp), arrayConcatNode));
                    } else {
                        comparisons.add(new RubyCallNode(context, sourceSection, "===", rubyExpression, null, false, NodeUtil.cloneNode(readTemp)));
                    }
                }

                RubyNode conditionNode = comparisons.get(comparisons.size() - 1);

                // As with the if nodes, we work backwards to make it left associative

                for (int i = comparisons.size() - 2; i >= 0; i--) {
                    conditionNode = OrNodeFactory.create(context, sourceSection, comparisons.get(i), conditionNode);
                }

                // Create the if node

                final BooleanCastNode conditionCastNode = BooleanCastNodeFactory.create(context, sourceSection, conditionNode);

                RubyNode thenNode;

                if (when.getBodyNode() == null) {
                    thenNode = new NilNode(context, sourceSection);
                } else {
                    thenNode = when.getBodyNode().accept(this);
                }

                final IfNode ifNode = new IfNode(context, sourceSection, conditionCastNode, thenNode, elseNode);

                // This if becomes the else for the next if

                elseNode = ifNode;
            }

            final RubyNode ifNode = elseNode;

            // A top-level block assigns the temp then runs the if

            return SequenceNode.sequence(context, sourceSection, assignTemp, ifNode);
        } else {
            for (int n = node.getCases().size() - 1; n >= 0; n--) {
                final org.jruby.ast.WhenNode when = (org.jruby.ast.WhenNode) node.getCases().get(n);

                // Make a condition from the one or more expressions combined in an or expression

                final List<org.jruby.ast.Node> expressions;

                if (when.getExpressionNodes() instanceof org.jruby.ast.ListNode) {
                    expressions = when.getExpressionNodes().childNodes();
                } else {
                    expressions = Arrays.asList(when.getExpressionNodes());
                }

                final List<RubyNode> tests = new ArrayList<>();

                for (org.jruby.ast.Node expressionNode : expressions) {
                    final RubyNode rubyExpression = expressionNode.accept(this);
                    tests.add(rubyExpression);
                }

                RubyNode conditionNode = tests.get(tests.size() - 1);

                // As with the if nodes, we work backwards to make it left associative

                for (int i = tests.size() - 2; i >= 0; i--) {
                    conditionNode = OrNodeFactory.create(context, sourceSection, tests.get(i), conditionNode);
                }

                // Create the if node

                final BooleanCastNode conditionCastNode = BooleanCastNodeFactory.create(context, sourceSection, conditionNode);

                final RubyNode thenNode = when.getBodyNode().accept(this);

                final IfNode ifNode = new IfNode(context, sourceSection, conditionCastNode, thenNode, elseNode);

                // This if becomes the else for the next if

                elseNode = ifNode;
            }

            return elseNode;
        }
    }

    @Override
    public RubyNode visitClassNode(org.jruby.ast.ClassNode node) {
        final SourceSection sourceSection = translate(node.getPosition());

        final SharedMethodInfo sharedMethodInfo = new SharedMethodInfo(sourceSection, node.getCPath().getName(), node.getBodyNode());

        final TranslatorEnvironment newEnvironment = new TranslatorEnvironment(context, environment, environment.getParser(), environment.getParser().allocateReturnID(), true, true,
                        sharedMethodInfo);
        final ModuleTranslator classTranslator = new ModuleTranslator(context, this, newEnvironment, source);

        final MethodDefinitionNode definitionMethod = classTranslator.compileClassNode(node.getPosition(), sharedMethodInfo.getName(), node.getBodyNode());

        /*
         * See my note in visitDefnNode about where the class gets defined - the same applies here.
         */

        RubyNode superClass;

        if (node.getSuperNode() != null) {
            superClass = node.getSuperNode().accept(this);
        } else {
            superClass = new ObjectLiteralNode(context, sourceSection, context.getCoreLibrary().getObjectClass());
        }

        final DefineOrGetClassNode defineOrGetClass = new DefineOrGetClassNode(context, sourceSection, node.getCPath().getName(), translateCPath(sourceSection, node.getCPath()), superClass);

        return new OpenModuleNode(context, sourceSection, defineOrGetClass, definitionMethod);
    }

    private RubyNode translateCPath(SourceSection sourceSection, org.jruby.ast.Colon3Node node) {
        if (node instanceof org.jruby.ast.Colon2ImplicitNode) {
            return getModuleToDefineModulesIn(sourceSection);
        } else {
            if (node.childNodes().isEmpty()) {
                return new ClassNode(context, sourceSection, new BoxingNode(context, sourceSection, new ObjectLiteralNode(context, sourceSection, context.getCoreLibrary().getMainObject())));
            } else {
                return node.childNodes().get(0).accept(this);
            }
        }
    }

    protected RubyNode getModuleToDefineModulesIn(SourceSection sourceSection) {
        return new ClassNode(context, sourceSection, new BoxingNode(context, sourceSection, new SelfNode(context, sourceSection)));
    }

    @Override
    public RubyNode visitClassVarAsgnNode(org.jruby.ast.ClassVarAsgnNode node) {
        final SourceSection sourceSection = translate(node.getPosition());
        final RubyNode receiver;
        if (useClassVariablesAsIfInClass) {
            receiver = new BoxingNode(context, sourceSection, new SelfNode(context, sourceSection));
        } else {
            receiver = new ClassNode(context, sourceSection, new BoxingNode(context, sourceSection, new SelfNode(context, sourceSection)));
        }
        final RubyNode rhs = node.getValueNode().accept(this);
        return new WriteClassVariableNode(context, sourceSection, node.getName(), receiver, rhs);
    }

    @Override
    public RubyNode visitClassVarNode(org.jruby.ast.ClassVarNode node) {
        final SourceSection sourceSection = translate(node.getPosition());
        final RubyNode receiver;
        if (useClassVariablesAsIfInClass) {
            receiver = new BoxingNode(context, sourceSection, new SelfNode(context, sourceSection));
        } else {
            receiver = new ClassNode(context, sourceSection, new BoxingNode(context, sourceSection, new SelfNode(context, sourceSection)));
        }
        return new ReadClassVariableNode(context, sourceSection, node.getName(), receiver);
    }

    @Override
    public RubyNode visitColon2Node(org.jruby.ast.Colon2Node node) {
        final RubyNode lhs = node.getLeftNode().accept(this);

        return new UninitializedReadConstantNode(context, translate(node.getPosition()), node.getName(), lhs);
    }

    @Override
    public RubyNode visitColon3Node(org.jruby.ast.Colon3Node node) {
        // Colon3 means the root namespace, as in ::Foo

        final SourceSection sourceSection = translate(node.getPosition());

        final ObjectLiteralNode root = new ObjectLiteralNode(context, sourceSection, context.getCoreLibrary().getMainObject());

        return new UninitializedReadConstantNode(context, sourceSection, node.getName(), root);
    }

    @Override
    public RubyNode visitConstDeclNode(org.jruby.ast.ConstDeclNode node) {
        final SourceSection sourceSection = translate(node.getPosition());

        final ClassNode classNode = new ClassNode(context, sourceSection, new BoxingNode(context, sourceSection, new SelfNode(context, sourceSection)));

        return new WriteConstantNode(context, sourceSection, node.getName(), classNode, node.getValueNode().accept(this));
    }

    @Override
    public RubyNode visitConstNode(org.jruby.ast.ConstNode node) {
        final SourceSection sourceSection = translate(node.getPosition());

        return new UninitializedReadConstantNode(context, sourceSection, node.getName(), new SelfNode(context, sourceSection));
    }

    @Override
    public RubyNode visitDAsgnNode(org.jruby.ast.DAsgnNode node) {
        return new org.jruby.ast.LocalAsgnNode(node.getPosition(), node.getName(), node.getDepth(), node.getValueNode()).accept(this);
    }

    @Override
    public RubyNode visitDRegxNode(org.jruby.ast.DRegexpNode node) {
        SourceSection sourceSection = translate(node.getPosition());

        final RubyNode stringNode = translateInterpolatedString(sourceSection, node.childNodes());

        return StringToRegexpNodeFactory.create(context, sourceSection, stringNode);
    }

    @Override
    public RubyNode visitDStrNode(org.jruby.ast.DStrNode node) {
        return translateInterpolatedString(translate(node.getPosition()), node.childNodes());
    }

    @Override
    public RubyNode visitDSymbolNode(org.jruby.ast.DSymbolNode node) {
        SourceSection sourceSection = translate(node.getPosition());

        final RubyNode stringNode = translateInterpolatedString(sourceSection, node.childNodes());

        return StringToSymbolNodeFactory.create(context, sourceSection, stringNode);
    }

    private RubyNode translateInterpolatedString(SourceSection sourceSection, List<org.jruby.ast.Node> childNodes) {
        final List<RubyNode> children = new ArrayList<>();

        for (org.jruby.ast.Node child : childNodes) {
            children.add(child.accept(this));
        }

        return new InterpolatedStringNode(context, sourceSection, children.toArray(new RubyNode[children.size()]));
    }

    @Override
    public RubyNode visitDVarNode(org.jruby.ast.DVarNode node) {
        RubyNode readNode = environment.findLocalVarNode(node.getName(), translate(node.getPosition()));

        if (readNode == null) {
            context.getRuntime().getWarnings().warn(IRubyWarnings.ID.TRUFFLE, node.getPosition().getFile(), node.getPosition().getStartLine(), "can't find variable " + node.getName() + ", translating as nil");
            readNode = new NilNode(context, translate(node.getPosition()));
        }

        return readNode;
    }

    @Override
    public RubyNode visitDXStrNode(org.jruby.ast.DXStrNode node) {
        SourceSection sourceSection = translate(node.getPosition());

        final RubyNode string = translateInterpolatedString(sourceSection, node.childNodes());

        return new SystemNode(context, sourceSection, string);
    }

    @Override
    public RubyNode visitDefinedNode(org.jruby.ast.DefinedNode node) {
        final SourceSection sourceSection = translate(node.getPosition());

        org.jruby.ast.Node expressionNode = node.getExpressionNode();

        while (expressionNode instanceof org.jruby.ast.NewlineNode) {
            expressionNode = ((org.jruby.ast.NewlineNode) expressionNode).getNextNode();
        }

        final String name = nodeDefinedNames.get(expressionNode.getClass());

        if (name != null) {
            final StringLiteralNode literal = new StringLiteralNode(context, sourceSection, name);
            return literal;
        }

        return new DefinedNode(context, sourceSection, node.getExpressionNode().accept(this));
    }

    @Override
    public RubyNode visitDefnNode(org.jruby.ast.DefnNode node) {
        final SourceSection sourceSection = translate(node.getPosition());
        final SelfNode classNode = new SelfNode(context, sourceSection);
        return translateMethodDefinition(sourceSection, classNode, node.getName(), node, node.getArgsNode(), node.getBodyNode(), false);
    }

    @Override
    public RubyNode visitDefsNode(org.jruby.ast.DefsNode node) {
        final SourceSection sourceSection = translate(node.getPosition());

        final RubyNode objectNode = node.getReceiverNode().accept(this);

        final SingletonClassNode singletonClassNode = new SingletonClassNode(context, sourceSection, new BoxingNode(context, sourceSection, objectNode));

        return translateMethodDefinition(sourceSection, singletonClassNode, node.getName(), node, node.getArgsNode(), node.getBodyNode(), true);
    }

    private RubyNode translateMethodDefinition(SourceSection sourceSection, RubyNode classNode, String methodName, org.jruby.ast.Node parseTree, org.jruby.ast.ArgsNode argsNode, org.jruby.ast.Node bodyNode, boolean ignoreLocalVisiblity) {
        final SharedMethodInfo sharedMethodInfo = new SharedMethodInfo(sourceSection, methodName, parseTree);

        final TranslatorEnvironment newEnvironment = new TranslatorEnvironment(
                context, environment, environment.getParser(), environment.getParser().allocateReturnID(), true, true, sharedMethodInfo);

        // ownScopeForAssignments is the same for the defined method as the current one.

        final MethodTranslator methodCompiler = new MethodTranslator(context, this, newEnvironment, false, parent == null, source);

        final MethodDefinitionNode functionExprNode = methodCompiler.compileFunctionNode(sourceSection, methodName, argsNode, bodyNode, ignoreLocalVisiblity);

        /*
         * In the top-level, methods are defined in the class of the main object. This is
         * counter-intuitive - I would have expected them to be defined in the singleton class.
         * Apparently this is a design decision to make top-level methods sort of global.
         * 
         * http://stackoverflow.com/questions/1761148/where-are-methods-defined-at-the-ruby-top-level
         */

        return new AddMethodNode(context, sourceSection, classNode, functionExprNode);
    }

    @Override
    public RubyNode visitDotNode(org.jruby.ast.DotNode node) {
        final RubyNode begin = node.getBeginNode().accept(this);
        final RubyNode end = node.getEndNode().accept(this);
        SourceSection sourceSection = translate(node.getPosition());

        if (begin instanceof FixnumLiteralNode && end instanceof FixnumLiteralNode) {
            final int beginValue = ((FixnumLiteralNode) begin).getValue();
            final int endValue = ((FixnumLiteralNode) end).getValue();

            return new ObjectLiteralNode(context, sourceSection, new FixnumRange(context.getCoreLibrary().getRangeClass(), beginValue, endValue, node.isExclusive()));
        }
        // See RangeNode for why there is a node specifically for creating this one type
        return RangeLiteralNodeFactory.create(context, sourceSection, node.isExclusive(), begin, end);
    }

    @Override
    public RubyNode visitEncodingNode(org.jruby.ast.EncodingNode node) {
        SourceSection sourceSection = translate(node.getPosition());
        return new EncodingPseudoVariableNode(context, sourceSection);
    }

    @Override
    public RubyNode visitEnsureNode(org.jruby.ast.EnsureNode node) {
        final RubyNode tryPart = node.getBodyNode().accept(this);
        final RubyNode ensurePart = node.getEnsureNode().accept(this);
        return new EnsureNode(context, translate(node.getPosition()), tryPart, ensurePart);
    }

    @Override
    public RubyNode visitEvStrNode(org.jruby.ast.EvStrNode node) {
        return node.getBody().accept(this);
    }

    @Override
    public RubyNode visitFCallNode(org.jruby.ast.FCallNode node) {
        final org.jruby.ast.Node receiver = new org.jruby.ast.SelfNode(node.getPosition());
        final org.jruby.ast.Node callNode = new org.jruby.ast.CallNode(node.getPosition(), receiver, node.getName(), node.getArgsNode(), node.getIterNode());

        return callNode.accept(this);
    }

    @Override
    public RubyNode visitFalseNode(org.jruby.ast.FalseNode node) {
        return new BooleanLiteralNode(context, translate(node.getPosition()), false);
    }

    @Override
    public RubyNode visitFixnumNode(org.jruby.ast.FixnumNode node) {
        final long value = node.getValue();

        if (value >= Integer.MIN_VALUE && value <= Integer.MAX_VALUE) {
            return new FixnumLiteralNode(context, translate(node.getPosition()), (int) value);
        } else {
            return new LongFixnumLiteralNode(context, translate(node.getPosition()), value);
        }
    }

    @Override
    public RubyNode visitFlipNode(org.jruby.ast.FlipNode node) {
        final SourceSection sourceSection = translate(node.getPosition());

        final RubyNode begin = node.getBeginNode().accept(this);
        final RubyNode end = node.getEndNode().accept(this);

        final BooleanCastNode beginCast = BooleanCastNodeFactory.create(context, sourceSection, begin);
        final BooleanCastNode endCast = BooleanCastNodeFactory.create(context, sourceSection, end);
        final FlipFlopStateNode stateNode = createFlipFlopState(sourceSection, 0);

        return new FlipFlopNode(context, sourceSection, beginCast, endCast, stateNode, node.isExclusive());
    }

    protected FlipFlopStateNode createFlipFlopState(SourceSection sourceSection, int depth) {
        final FrameSlot frameSlot = environment.declareVar(environment.allocateLocalTemp("flipflop"));
        environment.getFlipFlopStates().add(frameSlot);

        if (depth == 0) {
            return new LocalFlipFlopStateNode(sourceSection, frameSlot);
        } else {
            return new LevelFlipFlopStateNode(sourceSection, depth, frameSlot);
        }
    }

    @Override
    public RubyNode visitFloatNode(org.jruby.ast.FloatNode node) {
        return new FloatLiteralNode(context, translate(node.getPosition()), node.getValue());
    }

    @Override
    public RubyNode visitForNode(org.jruby.ast.ForNode node) {
        /**
         * A Ruby for-loop, such as:
         * 
         * <pre>
         * for x in y
         *     z = x
         *     puts z
         * end
         * </pre>
         * 
         * naively desugars to:
         * 
         * <pre>
         * y.each do |x|
         *     z = x
         *     puts z
         * end
         * </pre>
         * 
         * The main difference is that z is always going to be local to the scope outside the block,
         * so it's a bit more like:
         * 
         * <pre>
         * z = nil unless z is already defined
         * y.each do |x|
         *    z = x
         *    puts x
         * end
         * </pre>
         * 
         * Which forces z to be defined in the correct scope. The parser already correctly calls z a
         * local, but then that causes us a problem as if we're going to translate to a block we
         * need a formal parameter - not a local variable. My solution to this is to add a
         * temporary:
         * 
         * <pre>
         * z = nil unless z is already defined
         * y.each do |temp|
         *    x = temp
         *    z = x
         *    puts x
         * end
         * </pre>
         * 
         * We also need that temp because the expression assigned in the for could be index
         * assignment, multiple assignment, or whatever:
         * 
         * <pre>
         * for x[0] in y
         *     z = x[0]
         *     puts z
         * end
         * </pre>
         * 
         * http://blog.grayproductions.net/articles/the_evils_of_the_for_loop
         * http://stackoverflow.com/questions/3294509/for-vs-each-in-ruby
         * 
         * The other complication is that normal locals should be defined in the enclosing scope,
         * unlike a normal block. We do that by setting a flag on this translator object when we
         * visit the new iter, translatingForStatement, which we recognise when visiting an iter
         * node.
         * 
         * Finally, note that JRuby's terminology is strange here. Normally 'iter' is a different
         * term for a block. Here, JRuby calls the object being iterated over the 'iter'.
         */

        final String temp = environment.allocateLocalTemp("for");

        final org.jruby.ast.Node receiver = node.getIterNode();

        /*
         * The x in for x in ... is like the nodes in multiple assignment - it has a dummy RHS which
         * we need to replace with our temp. Just like in multiple assignment this is really awkward
         * with the JRuby AST.
         */

        final org.jruby.ast.LocalVarNode readTemp = new org.jruby.ast.LocalVarNode(node.getPosition(), 0, temp);
        final org.jruby.ast.Node forVar = node.getVarNode();
        final org.jruby.ast.Node assignTemp = setRHS(forVar, readTemp);

        final org.jruby.ast.BlockNode bodyWithTempAssign = new org.jruby.ast.BlockNode(node.getPosition());
        bodyWithTempAssign.add(assignTemp);
        bodyWithTempAssign.add(node.getBodyNode());

        final org.jruby.ast.ArgumentNode blockVar = new org.jruby.ast.ArgumentNode(node.getPosition(), temp);
        final org.jruby.ast.ListNode blockArgsPre = new org.jruby.ast.ListNode(node.getPosition(), blockVar);
        final org.jruby.ast.ArgsNode blockArgs = new org.jruby.ast.ArgsNode(node.getPosition(), blockArgsPre, null, null, null, null, null, null);
        final org.jruby.ast.IterNode block = new org.jruby.ast.IterNode(node.getPosition(), blockArgs, node.getScope(), bodyWithTempAssign);

        final org.jruby.ast.CallNode callNode = new org.jruby.ast.CallNode(node.getPosition(), receiver, "each", null, block);

        translatingForStatement = true;
        final RubyNode translated = callNode.accept(this);
        translatingForStatement = false;

        return translated;
    }

    private static org.jruby.ast.Node setRHS(org.jruby.ast.Node node, org.jruby.ast.Node rhs) {
        if (node instanceof org.jruby.ast.LocalAsgnNode) {
            final org.jruby.ast.LocalAsgnNode localAsgnNode = (org.jruby.ast.LocalAsgnNode) node;
            return new org.jruby.ast.LocalAsgnNode(node.getPosition(), localAsgnNode.getName(), 0, rhs);
        } else if (node instanceof org.jruby.ast.DAsgnNode) {
            final org.jruby.ast.DAsgnNode dAsgnNode = (org.jruby.ast.DAsgnNode) node;
            return new org.jruby.ast.DAsgnNode(node.getPosition(), dAsgnNode.getName(), 0, rhs);
        } else if (node instanceof org.jruby.ast.MultipleAsgn19Node) {
            final org.jruby.ast.MultipleAsgn19Node multAsgnNode = (org.jruby.ast.MultipleAsgn19Node) node;
            final org.jruby.ast.MultipleAsgn19Node newNode = new org.jruby.ast.MultipleAsgn19Node(node.getPosition(), multAsgnNode.getPre(), multAsgnNode.getRest(), multAsgnNode.getPost());
            newNode.setValueNode(rhs);
            return newNode;
        } else if (node instanceof org.jruby.ast.InstAsgnNode) {
            final org.jruby.ast.InstAsgnNode instAsgnNode = (org.jruby.ast.InstAsgnNode) node;
            return new org.jruby.ast.InstAsgnNode(node.getPosition(), instAsgnNode.getName(), rhs);
        } else if (node instanceof org.jruby.ast.ClassVarAsgnNode) {
            final org.jruby.ast.ClassVarAsgnNode instAsgnNode = (org.jruby.ast.ClassVarAsgnNode) node;
            return new org.jruby.ast.ClassVarAsgnNode(node.getPosition(), instAsgnNode.getName(), rhs);
        } else if (node instanceof org.jruby.ast.ConstDeclNode) {
            final org.jruby.ast.ConstDeclNode constDeclNode = (org.jruby.ast.ConstDeclNode) node;
            return new org.jruby.ast.ConstDeclNode(node.getPosition(), constDeclNode.getName(), (org.jruby.ast.types.INameNode) constDeclNode.getConstNode(), rhs);
        } else {
            throw new UnsupportedOperationException("Don't know how to set the RHS of a " + node.getClass().getName());
        }
    }

    @Override
    public RubyNode visitGlobalAsgnNode(org.jruby.ast.GlobalAsgnNode node) {
        final SourceSection sourceSection = translate(node.getPosition());

        final String name = node.getName();
        final RubyNode rhs = node.getValueNode().accept(this);

        if (FRAME_LOCAL_GLOBAL_VARIABLES.contains(name)) {
            context.getRuntime().getWarnings().warn(IRubyWarnings.ID.TRUFFLE, node.getPosition().getFile(), node.getPosition().getStartLine(), "assigning to frame local global variables not implemented");
            return rhs;
        } else {
            final ObjectLiteralNode globalVariablesObjectNode = new ObjectLiteralNode(context, sourceSection, context.getCoreLibrary().getGlobalVariablesObject());

            return new WriteInstanceVariableNode(context, sourceSection, name, globalVariablesObjectNode, rhs, true);
        }
    }

    @Override
    public RubyNode visitGlobalVarNode(org.jruby.ast.GlobalVarNode node) {
        final String name = node.getName();
        final SourceSection sourceSection = translate(node.getPosition());

        if (FRAME_LOCAL_GLOBAL_VARIABLES.contains(name)) {
            // Assignment is implicit for many of these, so we need to declare when we use

            environment.declareVar(name);

            final RubyNode readNode = environment.findLocalVarNode(name, sourceSection);

            return readNode;
        } else {
            final ObjectLiteralNode globalVariablesObjectNode = new ObjectLiteralNode(context, sourceSection, context.getCoreLibrary().getGlobalVariablesObject());

            return new ReadInstanceVariableNode(context, sourceSection, name, globalVariablesObjectNode, true);
        }
    }

    @Override
    public RubyNode visitHashNode(org.jruby.ast.HashNode node) {
        final SourceSection sourceSection = translate(node.getPosition());

        final List<RubyNode> keys = new ArrayList<>();
        final List<RubyNode> values = new ArrayList<>();

        final org.jruby.ast.ListNode entries = node.getListNode();

        assert entries.size() % 2 == 0;

        for (int n = 0; n < entries.size(); n += 2) {
            if (entries.get(n) == null) {
                final NilNode nilNode = new NilNode(context, sourceSection);
                keys.add(nilNode);
            } else {
                keys.add(entries.get(n).accept(this));
            }

            if (entries.get(n + 1) == null) {
                final NilNode nilNode = new NilNode(context, sourceSection);
                values.add(nilNode);
            } else {
                values.add(entries.get(n + 1).accept(this));
            }
        }

        return new HashLiteralNode(translate(node.getPosition()), keys.toArray(new RubyNode[keys.size()]), values.toArray(new RubyNode[values.size()]), context);
    }

    @Override
    public RubyNode visitIfNode(org.jruby.ast.IfNode node) {
        final SourceSection sourceSection = translate(node.getPosition());

        org.jruby.ast.Node thenBody = node.getThenBody();

        if (thenBody == null) {
            thenBody = new org.jruby.ast.NilNode(node.getPosition());
        }

        org.jruby.ast.Node elseBody = node.getElseBody();

        if (elseBody == null) {
            elseBody = new org.jruby.ast.NilNode(node.getPosition());
        }

        RubyNode condition;

        if (node.getCondition() == null) {
            condition = new NilNode(context, sourceSection);
        } else {
            condition = node.getCondition().accept(this);
        }

        final BooleanCastNode conditionCast = BooleanCastNodeFactory.create(context, sourceSection, condition);

        final RubyNode thenBodyTranslated = thenBody.accept(this);
        final RubyNode elseBodyTranslated = elseBody.accept(this);

        return new IfNode(context, sourceSection, conditionCast, thenBodyTranslated, elseBodyTranslated);
    }

    @Override
    public RubyNode visitInstAsgnNode(org.jruby.ast.InstAsgnNode node) {
        final SourceSection sourceSection = translate(node.getPosition());
        final String nameWithoutSigil = node.getName();

        final RubyNode receiver = new SelfNode(context, sourceSection);

        RubyNode rhs;

        if (node.getValueNode() == null) {
            rhs = new DeadNode(context, sourceSection);
        } else {
            rhs = node.getValueNode().accept(this);
        }

        return new WriteInstanceVariableNode(context, sourceSection, nameWithoutSigil, receiver, rhs, false);
    }

    @Override
    public RubyNode visitInstVarNode(org.jruby.ast.InstVarNode node) {
        final SourceSection sourceSection = translate(node.getPosition());
        final String nameWithoutSigil = node.getName();

        final RubyNode receiver = new SelfNode(context, sourceSection);

        return new ReadInstanceVariableNode(context, sourceSection, nameWithoutSigil, receiver, false);
    }

    @Override
    public RubyNode visitIterNode(org.jruby.ast.IterNode node) {
        final SourceSection sourceSection = translate(node.getPosition());

        /*
         * In a block we do NOT allocate a new return ID - returns will return from the method, not
         * the block (in the general case, see Proc and the difference between Proc and Lambda for
         * specifics).
         */

        final boolean hasOwnScope = !translatingForStatement;

        // Unset this flag for any for any blocks within the for statement's body

        final SharedMethodInfo sharedMethodInfo = new SharedMethodInfo(sourceSection, "(block)", node.getBodyNode());

        final TranslatorEnvironment newEnvironment = new TranslatorEnvironment(
                context, environment, environment.getParser(), environment.getReturnID(), hasOwnScope, false, sharedMethodInfo);
        final MethodTranslator methodCompiler = new MethodTranslator(context, this, newEnvironment, true, parent == null, source);
        methodCompiler.translatingForStatement = translatingForStatement;

        org.jruby.ast.ArgsNode argsNode;

        if (node.getVarNode() instanceof org.jruby.ast.ArgsNode) {
            argsNode = (org.jruby.ast.ArgsNode) node.getVarNode();
        } else if (node.getVarNode() instanceof org.jruby.ast.DAsgnNode) {
            final org.jruby.ast.ArgumentNode arg = new org.jruby.ast.ArgumentNode(node.getPosition(), ((org.jruby.ast.DAsgnNode) node.getVarNode()).getName());
            final org.jruby.ast.ListNode preArgs = new org.jruby.ast.ArrayNode(node.getPosition(), arg);
            argsNode = new org.jruby.ast.ArgsNode(node.getPosition(), preArgs, null, null, null, null, null, null);
        } else if (node.getVarNode() == null) {
            argsNode = null;
        } else {
            throw new UnsupportedOperationException();
        }

        if (translatingForStatement && useClassVariablesAsIfInClass) {
            methodCompiler.useClassVariablesAsIfInClass = true;
        }

<<<<<<< HEAD
        return methodCompiler.compileFunctionNode(translate(node.getPosition()), "(" + currentCallMethodName + "-block)", node, argsNode, node.getBodyNode(), false);
=======
        return methodCompiler.compileFunctionNode(translate(node.getPosition()), "(block)", argsNode, node.getBodyNode(), false);
>>>>>>> fade414b
    }

    @Override
    public RubyNode visitLocalAsgnNode(org.jruby.ast.LocalAsgnNode node) {
        final SourceSection sourceSection = translate(node.getPosition());

        if (environment.getNeverAssignInParentScope()) {
            environment.declareVar(node.getName());
        }

        RubyNode lhs = environment.findLocalVarNode(node.getName(), sourceSection);

        if (lhs == null) {
            if (environment.hasOwnScopeForAssignments()) {
                environment.declareVar(node.getName());
            }

            TranslatorEnvironment environmentToDeclareIn = environment;

            while (!environmentToDeclareIn.hasOwnScopeForAssignments()) {
                environmentToDeclareIn = environmentToDeclareIn.getParent();
            }

            environmentToDeclareIn.declareVar(node.getName());
            lhs = environment.findLocalVarNode(node.getName(), sourceSection);

            if (lhs == null) {
                throw new RuntimeException("shoudln't be here");
            }
        }

        RubyNode rhs;

        if (node.getValueNode() == null) {
            rhs = new DeadNode(context, sourceSection);
        } else {
            rhs = node.getValueNode().accept(this);
        }

        RubyNode translated = ((ReadNode) lhs).makeWriteNode(rhs);

        final SharedMethodInfo methodIdentifier = environment.findMethodForLocalVar(node.getName());

        // return instrumenter.instrumentAsLocalAssignment(translated, methodIdentifier, node.getName());
        return translated;
    }

    @Override
    public RubyNode visitLocalVarNode(org.jruby.ast.LocalVarNode node) {
        final SourceSection sourceSection = translate(node.getPosition());

        final String name = node.getName();

        RubyNode readNode = environment.findLocalVarNode(name, sourceSection);

        if (readNode == null) {
            context.getRuntime().getWarnings().warn(IRubyWarnings.ID.TRUFFLE, node.getPosition().getFile(), node.getPosition().getStartLine(), "local variable " + name + " found by parser but not by translator");
            readNode = new NilNode(context, sourceSection);
        }

        return readNode;
    }

    @Override
    public RubyNode visitMatch2Node(org.jruby.ast.Match2Node node) {
        final org.jruby.ast.Node argsNode = buildArrayNode(node.getPosition(), node.getValueNode());
        final org.jruby.ast.Node callNode = new org.jruby.ast.CallNode(node.getPosition(), node.getReceiverNode(), "=~", argsNode, null);
        return callNode.accept(this);
    }

    @Override
    public RubyNode visitMatch3Node(org.jruby.ast.Match3Node node) {
        final org.jruby.ast.Node argsNode = buildArrayNode(node.getPosition(), node.getValueNode());
        final org.jruby.ast.Node callNode = new org.jruby.ast.CallNode(node.getPosition(), node.getReceiverNode(), "=~", argsNode, null);
        return callNode.accept(this);
    }

    @Override
    public RubyNode visitModuleNode(org.jruby.ast.ModuleNode node) {
        // See visitClassNode

        final SourceSection sourceSection = translate(node.getPosition());

        final String name = node.getCPath().getName();

        final SharedMethodInfo sharedMethodInfo = new SharedMethodInfo(sourceSection, name, node);

        final TranslatorEnvironment newEnvironment = new TranslatorEnvironment(
                context, environment, environment.getParser(), environment.getParser().allocateReturnID(), true, true, sharedMethodInfo);
        final ModuleTranslator classTranslator = new ModuleTranslator(context, this, newEnvironment, source);

        final MethodDefinitionNode definitionMethod = classTranslator.compileClassNode(node.getPosition(), name, node.getBodyNode());

        final DefineOrGetModuleNode defineModuleNode = new DefineOrGetModuleNode(context, sourceSection, name, translateCPath(sourceSection, node.getCPath()));

        return new OpenModuleNode(context, sourceSection, defineModuleNode, definitionMethod);
    }

    @Override
    public RubyNode visitMultipleAsgnNode(org.jruby.ast.MultipleAsgnNode node) {
        throw new UnsupportedOperationException();
    }

    @Override
    public RubyNode visitMultipleAsgnNode(org.jruby.ast.MultipleAsgn19Node node) {
        final SourceSection sourceSection = translate(node.getPosition());

        final org.jruby.ast.ArrayNode preArray = (org.jruby.ast.ArrayNode) node.getPre();
        final org.jruby.ast.Node rhs = node.getValueNode();

        RubyNode rhsTranslated;

        if (rhs == null) {
            context.getRuntime().getWarnings().warn(IRubyWarnings.ID.TRUFFLE, node.getPosition().getFile(), node.getPosition().getStartLine(), "no RHS for multiple assignment - using nil");
            rhsTranslated = new NilNode(context, sourceSection);
        } else {
            rhsTranslated = rhs.accept(this);
        }

        /*
         * One very common case is to do
         *
         * a, b = c, d
         */

        if (preArray != null && node.getPost() == null && node.getRest() == null && rhsTranslated instanceof UninitialisedArrayLiteralNode &&
                ((UninitialisedArrayLiteralNode) rhsTranslated).getValues().length == preArray.size()) {
            /*
             * We can deal with this common case be rewriting as
             *
             * temp1 = c; temp2 = d; a = temp1; b = temp2
             *
             * We can't just do
             *
             * a = c; b = d
             *
             * As we don't know if d depends on the original value of a.
             *
             * We also need to return an array [c, d], but we make that result elidable so it isn't
             * executed if it isn't actually demanded.
             */

            final RubyNode[] rhsValues = ((UninitialisedArrayLiteralNode) rhsTranslated).getValues();
            final int assignedValuesCount = preArray.size();

            final RubyNode[] sequence = new RubyNode[assignedValuesCount * 2];

            final RubyNode[] tempValues = new RubyNode[assignedValuesCount];

            for (int n = 0; n < assignedValuesCount; n++) {
                final String tempName = environment.allocateLocalTemp("multi");
                final RubyNode readTemp = environment.findLocalVarNode(tempName, sourceSection);
                final RubyNode assignTemp = ((ReadNode) readTemp).makeWriteNode(rhsValues[n]);
                final RubyNode assignFinalValue = translateDummyAssignment(preArray.get(n), readTemp);

                sequence[n] = assignTemp;
                sequence[assignedValuesCount + n] = assignFinalValue;

                tempValues[n] = readTemp;
            }

            final RubyNode blockNode = SequenceNode.sequence(context, sourceSection, sequence);

            final UninitialisedArrayLiteralNode arrayNode = new UninitialisedArrayLiteralNode(context, sourceSection, tempValues);

            final ElidableResultNode elidableResult = new ElidableResultNode(context, sourceSection, blockNode, arrayNode);

            return elidableResult;
        } else if (preArray != null) {
            /*
             * The other simple case is
             *
             * a, b, c = x
             *
             * If x is an array, then it's
             *
             * a[0] = x[0] etc
             *
             * If x isn't an array then it's
             *
             * a, b, c = [x, nil, nil]
             *
             * Which I believe is the same effect as
             *
             * a, b, c, = *x
             *
             * So we insert the splat cast node, even though it isn't there.
             */

            /*
             * Create a temp for the array.
             */

            final String tempName = environment.allocateLocalTemp("array");

            /*
             * Create a sequence of instructions, with the first being the literal array assigned to
             * the temp.
             */

            final List<RubyNode> sequence = new ArrayList<>();

            final RubyNode splatCastNode = SplatCastNodeFactory.create(context, sourceSection, translatingNextExpression ? SplatCastNode.NilBehavior.EMPTY_ARRAY : SplatCastNode.NilBehavior.ARRAY_WITH_NIL, rhsTranslated);

            final RubyNode writeTemp = ((ReadNode) environment.findLocalVarNode(tempName, sourceSection)).makeWriteNode(splatCastNode);

            sequence.add(writeTemp);

            /*
             * Then index the temp array for each assignment on the LHS.
             */

            for (int n = 0; n < preArray.size(); n++) {
                final ArrayIndexNode assignedValue = ArrayIndexNodeFactory.create(context, sourceSection, n, environment.findLocalVarNode(tempName, sourceSection));

                sequence.add(translateDummyAssignment(preArray.get(n), assignedValue));
            }

            if (node.getRest() != null) {
                final ArrayRestNode assignedValue = new ArrayRestNode(context, sourceSection, preArray.size(), environment.findLocalVarNode(tempName, sourceSection));

                sequence.add(translateDummyAssignment(node.getRest(), assignedValue));
            }

            return SequenceNode.sequence(context, sourceSection, sequence);
        } else if (node.getPre() == null && node.getPost() == null && node.getRest() instanceof org.jruby.ast.StarNode) {
            return rhsTranslated;
        } else if (node.getPre() == null && node.getPost() == null && node.getRest() != null && rhs != null && !(rhs instanceof org.jruby.ast.ArrayNode)) {
            /*
             * *a = b
             *
             * >= 1.8, this seems to be the same as:
             *
             * a = *b
             */

            final RubyNode restTranslated = (node.getRest().accept(this)).getNonProxyNode();

            /*
             * Sometimes rest is a corrupt write with no RHS, like in other multiple assignments,
             * and sometimes it is already a read.
             */

            ReadNode restRead;

            if (restTranslated instanceof ReadNode) {
                restRead = (ReadNode) restTranslated;
            } else if (restTranslated instanceof WriteNode) {
                restRead = (ReadNode) ((WriteNode) restTranslated).makeReadNode();
            } else {
                throw new RuntimeException("Unknown form of multiple assignment " + node + " at " + node.getPosition());
            }

            final SplatCastNode rhsSplatCast = SplatCastNodeFactory.create(context, sourceSection, translatingNextExpression ? SplatCastNode.NilBehavior.EMPTY_ARRAY : SplatCastNode.NilBehavior.ARRAY_WITH_NIL, rhsTranslated);

            return restRead.makeWriteNode(rhsSplatCast);
        } else if (node.getPre() == null && node.getPost() == null && node.getRest() != null && rhs != null && rhs instanceof org.jruby.ast.ArrayNode) {
            /*
             * *a = [b, c]
             *
             * This seems to be the same as:
             *
             * a = [b, c]
             */

            final RubyNode restTranslated = (node.getRest().accept(this)).getNonProxyNode();

            /*
             * Sometimes rest is a corrupt write with no RHS, like in other multiple assignments,
             * and sometimes it is already a read.
             */

            ReadNode restRead;

            if (restTranslated instanceof ReadNode) {
                restRead = (ReadNode) restTranslated;
            } else if (restTranslated instanceof WriteNode) {
                restRead = (ReadNode) ((WriteNode) restTranslated).makeReadNode();
            } else {
                throw new RuntimeException("Unknown form of multiple assignment " + node + " at " + node.getPosition());
            }

            return restRead.makeWriteNode(rhsTranslated);
        } else {
            throw new RuntimeException("Unknown form of multiple assignment " + node + " at " + node.getPosition());
        }
    }

    private RubyNode translateDummyAssignment(org.jruby.ast.Node dummyAssignment, RubyNode rhs) {
        final SourceSection sourceSection = translate(dummyAssignment.getPosition());

        /*
         * This is tricky. To represent the RHS of a multiple assignment they use corrupt assignment
         * values, in some cases with no value to be assigned, and in other cases with a dummy
         * value. We can't visit them normally, as they're corrupt. We can't just modify them to
         * have our RHS, as that's a node in our AST, not theirs. We can't use a dummy value in
         * their AST because I can't add new visitors to this interface.
         */

        RubyNode translated;

        if (dummyAssignment instanceof org.jruby.ast.LocalAsgnNode) {
            /*
             * They have a dummy NilImplicitNode as the RHS. Translate, convert to read, convert to
             * write which allows us to set the RHS.
             */

            final WriteNode dummyTranslated = (WriteNode) (dummyAssignment.accept(this)).getNonProxyNode();
            translated = ((ReadNode) dummyTranslated.makeReadNode()).makeWriteNode(rhs);
        } else if (dummyAssignment instanceof org.jruby.ast.InstAsgnNode) {
            /*
             * Same as before, just a different type of assignment.
             */

            final WriteInstanceVariableNode dummyTranslated = (WriteInstanceVariableNode) dummyAssignment.accept(this);
            translated = ((ReadNode) dummyTranslated.makeReadNode()).makeWriteNode(rhs);
        } else if (dummyAssignment instanceof org.jruby.ast.AttrAssignNode) {
            /*
             * They've given us an AttrAssignNode with the final argument, the assigned value,
             * missing. If we translate that we'll get foo.[]=(index), so missing the value. To
             * solve we have a special version of the visitCallNode that allows us to pass another
             * already translated argument, visitCallNodeExtraArgument. However, we initially have
             * an AttrAssignNode, so we also need a special version of that.
             */

            final org.jruby.ast.AttrAssignNode dummyAttrAssignment = (org.jruby.ast.AttrAssignNode) dummyAssignment;
            translated = visitAttrAssignNodeExtraArgument(dummyAttrAssignment, rhs);
        } else if (dummyAssignment instanceof org.jruby.ast.DAsgnNode) {
            final RubyNode dummyTranslated = dummyAssignment.accept(this);

            if (dummyTranslated.getNonProxyNode() instanceof WriteLevelVariableNode) {
                translated = ((ReadNode) ((WriteLevelVariableNode) dummyTranslated.getNonProxyNode()).makeReadNode()).makeWriteNode(rhs);
            } else {
                translated = ((ReadNode) ((WriteLocalVariableNode) dummyTranslated.getNonProxyNode()).makeReadNode()).makeWriteNode(rhs);
            }
        } else {
            translated = ((ReadNode) environment.findLocalVarNode(environment.allocateLocalTemp("dummy"), sourceSection)).makeWriteNode(rhs);
        }

        return translated;
    }

    @Override
    public RubyNode visitNewlineNode(org.jruby.ast.NewlineNode node) {
        final RubyNode translated = node.getNextNode().accept(this);
        // return instrumenter.instrumentAsStatement(translated);
        return translated;
    }

    @Override
    public RubyNode visitNextNode(org.jruby.ast.NextNode node) {
        final SourceSection sourceSection = translate(node.getPosition());

        RubyNode resultNode;

        if (node.getValueNode() == null) {
            resultNode = new NilNode(context, sourceSection);
        } else {
            final boolean t = translatingNextExpression;
            translatingNextExpression = true;
            resultNode = node.getValueNode().accept(this);
            translatingNextExpression = t;
        }

        return new NextNode(context, sourceSection, resultNode);
    }

    @Override
    public RubyNode visitNilNode(org.jruby.ast.NilNode node) {
        return new NilNode(context, translate(node.getPosition()));
    }

    @Override
    public RubyNode visitNthRefNode(org.jruby.ast.NthRefNode node) {
        final SourceSection sourceSection = translate(node.getPosition());

        final String name = "$" + node.getMatchNumber();

        RubyNode readLocal = environment.findLocalVarNode(name, sourceSection);

        if (readLocal == null) {
            environment.declareVar(name);
            readLocal = environment.findLocalVarNode(name, sourceSection);
        }

        return readLocal;
    }

    @Override
    public RubyNode visitOpAsgnAndNode(org.jruby.ast.OpAsgnAndNode node) {
        final org.jruby.ast.Node lhs = node.getFirstNode();
        final org.jruby.ast.Node rhs = node.getSecondNode();

        return AndNodeFactory.create(context, translate(node.getPosition()), lhs.accept(this), rhs.accept(this));
    }

    @Override
    public RubyNode visitOpAsgnNode(org.jruby.ast.OpAsgnNode node) {
        /*
         * We're going to de-sugar a.foo += c into a.foo = a.foo + c. Note that we can't evaluate a
         * more than once, so we put it into a temporary, and we're doing something more like:
         * 
         * temp = a; temp.foo = temp.foo + c
         */

        final String temp = environment.allocateLocalTemp("opassign");
        final org.jruby.ast.Node writeReceiverToTemp = new org.jruby.ast.LocalAsgnNode(node.getPosition(), temp, 0, node.getReceiverNode());
        final org.jruby.ast.Node readReceiverFromTemp = new org.jruby.ast.LocalVarNode(node.getPosition(), 0, temp);

        final org.jruby.ast.Node readMethod = new org.jruby.ast.CallNode(node.getPosition(), readReceiverFromTemp, node.getVariableName(), null);
        final org.jruby.ast.Node operation = new org.jruby.ast.CallNode(node.getPosition(), readMethod, node.getOperatorName(), buildArrayNode(node.getPosition(), node.getValueNode()));
        final org.jruby.ast.Node writeMethod = new org.jruby.ast.CallNode(node.getPosition(), readReceiverFromTemp, node.getVariableName() + "=", buildArrayNode(node.getPosition(),
                        operation));

        final org.jruby.ast.BlockNode block = new org.jruby.ast.BlockNode(node.getPosition());
        block.add(writeReceiverToTemp);
        block.add(writeMethod);

        return block.accept(this);
    }

    @Override
    public RubyNode visitOpAsgnOrNode(org.jruby.ast.OpAsgnOrNode node) {
        /*
         * De-sugar x ||= y into x || x = y. No repeated evaluations there so it's easy. It's also
         * basically how jruby-parser represents it already. We'll do it directly, rather than via
         * another JRuby AST node.
         */

        final org.jruby.ast.Node lhs = node.getFirstNode();
        final org.jruby.ast.Node rhs = node.getSecondNode();

        return OrNodeFactory.create(context, translate(node.getPosition()), lhs.accept(this), rhs.accept(this));
    }

    @Override
    public RubyNode visitOpElementAsgnNode(org.jruby.ast.OpElementAsgnNode node) {
        /*
         * We're going to de-sugar a[b] += c into a[b] = a[b] + c. See discussion in
         * visitOpAsgnNode.
         */

        org.jruby.ast.Node index;

        if (node.getArgsNode() == null) {
            index = null;
        } else {
            index = node.getArgsNode().childNodes().get(0);
        }

        final org.jruby.ast.Node operand = node.getValueNode();

        final String temp = environment.allocateLocalTemp("opelementassign");
        final org.jruby.ast.Node writeArrayToTemp = new org.jruby.ast.LocalAsgnNode(node.getPosition(), temp, 0, node.getReceiverNode());
        final org.jruby.ast.Node readArrayFromTemp = new org.jruby.ast.LocalVarNode(node.getPosition(), 0, temp);

        final org.jruby.ast.Node arrayRead = new org.jruby.ast.CallNode(node.getPosition(), readArrayFromTemp, "[]", buildArrayNode(node.getPosition(), index));

        final String op = node.getOperatorName();

        org.jruby.ast.Node operation = null;

        if (op.equals("||")) {
            operation = new org.jruby.ast.OrNode(node.getPosition(), arrayRead, operand);
        } else if (op.equals("&&")) {
            operation = new org.jruby.ast.AndNode(node.getPosition(), arrayRead, operand);
        } else {
            operation = new org.jruby.ast.CallNode(node.getPosition(), arrayRead, node.getOperatorName(), buildArrayNode(node.getPosition(), operand));
        }

        final org.jruby.ast.Node arrayWrite = new org.jruby.ast.CallNode(node.getPosition(), readArrayFromTemp, "[]=", buildArrayNode(node.getPosition(), index, operation));

        final org.jruby.ast.BlockNode block = new org.jruby.ast.BlockNode(node.getPosition());
        block.add(writeArrayToTemp);
        block.add(arrayWrite);

        return block.accept(this);
    }

    private static org.jruby.ast.ArrayNode buildArrayNode(org.jruby.lexer.yacc.ISourcePosition sourcePosition, org.jruby.ast.Node first, org.jruby.ast.Node... rest) {
        if (first == null) {
            return new org.jruby.ast.ArrayNode(sourcePosition);
        }

        final org.jruby.ast.ArrayNode array = new org.jruby.ast.ArrayNode(sourcePosition, first);

        for (org.jruby.ast.Node node : rest) {
            array.add(node);
        }

        return array;
    }

    @Override
    public RubyNode visitOrNode(org.jruby.ast.OrNode node) {
        final SourceSection sourceSection = translate(node.getPosition());

        RubyNode x;

        if (node.getFirstNode() == null) {
            x = new NilNode(context, sourceSection);
        } else {
            x = node.getFirstNode().accept(this);
        }

        RubyNode y;

        if (node.getSecondNode() == null) {
            y = new NilNode(context, sourceSection);
        } else {
            y = node.getSecondNode().accept(this);
        }

        return OrNodeFactory.create(context, sourceSection, x, y);
    }

    @Override
    public RubyNode visitRedoNode(org.jruby.ast.RedoNode node) {
        return new RedoNode(context, translate(node.getPosition()));
    }

    @Override
    public RubyNode visitRegexpNode(org.jruby.ast.RegexpNode node) {
        Regex regex;

        if (node.getPattern() != null) {
            regex = node.getPattern().getPattern();
        } else {
            regex = RubyRegexp.compile(context, node.getValue().bytes(), node.getEncoding(), node.getOptions().toOptions());
        }

        final RubyRegexp regexp = new RubyRegexp(context.getCoreLibrary().getRegexpClass(), regex, node.getValue().toString());
        final ObjectLiteralNode literalNode = new ObjectLiteralNode(context, translate(node.getPosition()), regexp);
        return literalNode;
    }

    @Override
    public RubyNode visitRescueNode(org.jruby.ast.RescueNode node) {
        final SourceSection sourceSection = translate(node.getPosition());

        RubyNode tryPart;

        if (node.getBodyNode() != null) {
            tryPart = node.getBodyNode().accept(this);
        } else {
            tryPart = new NilNode(context, sourceSection);
        }

        final List<RescueNode> rescueNodes = new ArrayList<>();

        org.jruby.ast.RescueBodyNode rescueBody = node.getRescueNode();

        while (rescueBody != null) {
            if (rescueBody.getExceptionNodes() != null) {
                if (rescueBody.getExceptionNodes() instanceof org.jruby.ast.ArrayNode) {
                    final List<org.jruby.ast.Node> exceptionNodes = ((org.jruby.ast.ArrayNode) rescueBody.getExceptionNodes()).childNodes();

                    final RubyNode[] handlingClasses = new RubyNode[exceptionNodes.size()];

                    for (int n = 0; n < handlingClasses.length; n++) {
                        handlingClasses[n] = exceptionNodes.get(n).accept(this);
                    }

                    RubyNode translatedBody;

                    if (rescueBody.getBodyNode() == null) {
                        translatedBody = new NilNode(context, sourceSection);
                    } else {
                        translatedBody = rescueBody.getBodyNode().accept(this);
                    }

                    final RescueClassesNode rescueNode = new RescueClassesNode(context, sourceSection, handlingClasses, translatedBody);
                    rescueNodes.add(rescueNode);
                } else if (rescueBody.getExceptionNodes() instanceof org.jruby.ast.SplatNode) {
                    final org.jruby.ast.SplatNode splat = (org.jruby.ast.SplatNode) rescueBody.getExceptionNodes();

                    RubyNode splatTranslated;

                    if (splat.getValue() == null) {
                        splatTranslated = new NilNode(context, sourceSection);
                    } else {
                        splatTranslated = splat.getValue().accept(this);
                    }

                    RubyNode bodyTranslated;

                    if (rescueBody.getBodyNode() == null) {
                        bodyTranslated = new NilNode(context, sourceSection);
                    } else {
                        bodyTranslated = rescueBody.getBodyNode().accept(this);
                    }

                    final RescueSplatNode rescueNode = new RescueSplatNode(context, sourceSection, splatTranslated, bodyTranslated);
                    rescueNodes.add(rescueNode);
                } else {
                    unimplemented(node);
                }
            } else {
                RubyNode bodyNode;

                if (rescueBody.getBodyNode() == null) {
                    bodyNode = new NilNode(context, sourceSection);
                } else {
                    bodyNode = rescueBody.getBodyNode().accept(this);
                }

                final RescueAnyNode rescueNode = new RescueAnyNode(context, sourceSection, bodyNode);
                rescueNodes.add(rescueNode);
            }

            rescueBody = rescueBody.getOptRescueNode();
        }

        RubyNode elsePart;

        if (node.getElseNode() != null) {
            elsePart = node.getElseNode().accept(this);
        } else {
            elsePart = new NilNode(context, sourceSection);
        }

        return new TryNode(context, sourceSection, tryPart, rescueNodes.toArray(new RescueNode[rescueNodes.size()]), elsePart);
    }

    @Override
    public RubyNode visitRetryNode(org.jruby.ast.RetryNode node) {
        return new RetryNode(context, translate(node.getPosition()));
    }

    @Override
    public RubyNode visitReturnNode(org.jruby.ast.ReturnNode node) {
        final SourceSection sourceSection = translate(node.getPosition());

        RubyNode translatedChild;

        if (node.getValueNode() == null) {
            translatedChild = new NilNode(context, sourceSection);
        } else {
            translatedChild = node.getValueNode().accept(this);
        }

        return new ReturnNode(context, sourceSection, environment.getReturnID(), translatedChild);
    }

    @Override
    public RubyNode visitSClassNode(org.jruby.ast.SClassNode node) {
        final SourceSection sourceSection = translate(node.getPosition());

        final SharedMethodInfo sharedMethodInfo = new SharedMethodInfo(sourceSection, "(singleton-def)", node);

        final TranslatorEnvironment newEnvironment = new TranslatorEnvironment(
                context, environment, environment.getParser(), environment.getParser().allocateReturnID(), true, true, sharedMethodInfo);
        final ModuleTranslator classTranslator = new ModuleTranslator(context, this, newEnvironment, source);

        final MethodDefinitionNode definitionMethod = classTranslator.compileClassNode(node.getPosition(), sharedMethodInfo.getName(), node.getBodyNode());

        final RubyNode receiverNode = node.getReceiverNode().accept(this);

        final SingletonClassNode singletonClassNode = new SingletonClassNode(context, sourceSection, new BoxingNode(context, sourceSection, receiverNode));

        return new OpenModuleNode(context, sourceSection, singletonClassNode, definitionMethod);
    }

    @Override
    public RubyNode visitSValueNode(org.jruby.ast.SValueNode node) {
        return node.getValue().accept(this);
    }

    @Override
    public RubyNode visitSelfNode(org.jruby.ast.SelfNode node) {
        return new SelfNode(context, translate(node.getPosition()));
    }

    @Override
    public RubyNode visitSplatNode(org.jruby.ast.SplatNode node) {
        final SourceSection sourceSection = translate(node.getPosition());

        RubyNode value;

        if (node.getValue() == null) {
            value = new NilNode(context, sourceSection);
        } else {
            value = node.getValue().accept(this);
        }

        return SplatCastNodeFactory.create(context, sourceSection, translatingNextExpression ? SplatCastNode.NilBehavior.EMPTY_ARRAY : SplatCastNode.NilBehavior.ARRAY_WITH_NIL, value);
    }

    @Override
    public RubyNode visitStrNode(org.jruby.ast.StrNode node) {
        return new StringLiteralNode(context, translate(node.getPosition()), node.getValue().toString());
    }

    @Override
    public RubyNode visitSymbolNode(org.jruby.ast.SymbolNode node) {
        return new ObjectLiteralNode(context, translate(node.getPosition()), context.newSymbol(node.getName()));
    }

    @Override
    public RubyNode visitTrueNode(org.jruby.ast.TrueNode node) {
        return new BooleanLiteralNode(context, translate(node.getPosition()), true);
    }

    @Override
    public RubyNode visitUndefNode(org.jruby.ast.UndefNode node) {
        final SourceSection sourceSection = translate(node.getPosition());
        final SelfNode classNode = new SelfNode(context, sourceSection);
        return new UndefNode(context, sourceSection, classNode, ((org.jruby.ast.LiteralNode) node.getName()).getName());
    }

    @Override
    public RubyNode visitUntilNode(org.jruby.ast.UntilNode node) {
        final SourceSection sourceSection = translate(node.getPosition());

        RubyNode condition;

        if (node.getConditionNode() == null) {
            condition = new NilNode(context, sourceSection);
        } else {
            condition = node.getConditionNode().accept(this);
        }

        final BooleanCastNode conditionCast = BooleanCastNodeFactory.create(context, sourceSection, condition);
        final NotNode conditionCastNot = new NotNode(context, sourceSection, conditionCast);
        final BooleanCastNode conditionCastNotCast = BooleanCastNodeFactory.create(context, sourceSection, conditionCastNot);

        final RubyNode body = node.getBodyNode().accept(this);

        if (node.evaluateAtStart()) {
            return new WhileNode(context, sourceSection, conditionCastNotCast, body);
        } else {
            return new DoWhileNode(context, sourceSection, conditionCastNotCast, body);
        }
    }

    @Override
    public RubyNode visitVCallNode(org.jruby.ast.VCallNode node) {
        final org.jruby.ast.Node receiver = new org.jruby.ast.SelfNode(node.getPosition());
        final org.jruby.ast.Node args = null;
        final org.jruby.ast.Node callNode = new org.jruby.ast.CallNode(node.getPosition(), receiver, node.getName(), args);

        return callNode.accept(this);
    }

    @Override
    public RubyNode visitWhileNode(org.jruby.ast.WhileNode node) {
        final SourceSection sourceSection = translate(node.getPosition());

        RubyNode condition;

        if (node.getConditionNode() == null) {
            condition = new NilNode(context, sourceSection);
        } else {
            condition = node.getConditionNode().accept(this);
        }

        final BooleanCastNode conditionCast = BooleanCastNodeFactory.create(context, sourceSection, condition);

        final RubyNode body = node.getBodyNode().accept(this);

        if (node.evaluateAtStart()) {
            return new WhileNode(context, sourceSection, conditionCast, body);
        } else {
            return new DoWhileNode(context, sourceSection, conditionCast, body);
        }
    }

    @Override
    public RubyNode visitXStrNode(org.jruby.ast.XStrNode node) {
        SourceSection sourceSection = translate(node.getPosition());

        final StringLiteralNode literal = new StringLiteralNode(context, sourceSection, node.getValue().toString());

        return new SystemNode(context, sourceSection, literal);
    }

    @Override
    public RubyNode visitYieldNode(org.jruby.ast.YieldNode node) {
        final List<org.jruby.ast.Node> arguments = new ArrayList<>();

        org.jruby.ast.Node argsNode = node.getArgsNode();

        final boolean unsplat = argsNode instanceof org.jruby.ast.SplatNode;

        if (unsplat) {
            argsNode = ((org.jruby.ast.SplatNode) argsNode).getValue();
        }

        if (argsNode != null) {
            if (argsNode instanceof org.jruby.ast.ListNode) {
                arguments.addAll((node.getArgsNode()).childNodes());
            } else {
                arguments.add(node.getArgsNode());
            }
        }

        final List<RubyNode> argumentsTranslated = new ArrayList<>();

        for (org.jruby.ast.Node argument : arguments) {
            argumentsTranslated.add(argument.accept(this));
        }

        final RubyNode[] argumentsTranslatedArray = argumentsTranslated.toArray(new RubyNode[argumentsTranslated.size()]);

        return new YieldNode(context, translate(node.getPosition()), argumentsTranslatedArray, unsplat);
    }

    @Override
    public RubyNode visitZArrayNode(org.jruby.ast.ZArrayNode node) {
        final RubyNode[] values = new RubyNode[0];

        return new UninitialisedArrayLiteralNode(context, translate(node.getPosition()), values);
    }

    @Override
    public RubyNode visitBackRefNode(org.jruby.ast.BackRefNode node) {
       return new org.jruby.ast.GlobalVarNode(node.getPosition(), "$" + Character.toString(node.getType())).accept(this);
    }

    public RubyNode visitLambdaNode(org.jruby.ast.LambdaNode node) {
        final SourceSection sourceSection = translate(node.getPosition());

        // TODO(cs): code copied and modified from visitIterNode - extract common

        final SharedMethodInfo sharedMethodInfo = new SharedMethodInfo(sourceSection, "(lambda)", node);

        final TranslatorEnvironment newEnvironment = new TranslatorEnvironment(
                context, environment, environment.getParser(), environment.getReturnID(), false, false, sharedMethodInfo);
        final MethodTranslator methodCompiler = new MethodTranslator(context, this, newEnvironment, false, parent == null, source);

        org.jruby.ast.ArgsNode argsNode;

        if (node.getVarNode() instanceof org.jruby.ast.ArgsNode) {
            argsNode = (org.jruby.ast.ArgsNode) node.getVarNode();
        } else if (node.getVarNode() instanceof org.jruby.ast.DAsgnNode) {
            final org.jruby.ast.ArgumentNode arg = new org.jruby.ast.ArgumentNode(node.getPosition(), ((org.jruby.ast.DAsgnNode) node.getVarNode()).getName());
            final org.jruby.ast.ListNode preArgs = new org.jruby.ast.ArrayNode(node.getPosition(), arg);
            argsNode = new org.jruby.ast.ArgsNode(node.getPosition(), preArgs, null, null, null, null, null, null);
        } else if (node.getVarNode() == null) {
            argsNode = null;
        } else {
            throw new UnsupportedOperationException();
        }

        final MethodDefinitionNode definitionNode = methodCompiler.compileFunctionNode(translate(node.getPosition()), sharedMethodInfo.getName(), argsNode, node.getBodyNode(), false);

        return new LambdaNode(context, translate(node.getPosition()), definitionNode);
    }

    protected RubyNode initFlipFlopStates(SourceSection sourceSection) {
        final RubyNode[] initNodes = new RubyNode[environment.getFlipFlopStates().size()];

        for (int n = 0; n < initNodes.length; n++) {
            initNodes[n] = new InitFlipFlopSlotNode(context, sourceSection, environment.getFlipFlopStates().get(n));
        }

        return SequenceNode.sequence(context, sourceSection, initNodes);
    }

    @Override
    protected RubyNode defaultVisit(Node node) {
        return unimplemented(node);
    }

    protected RubyNode unimplemented(Node node) {
        context.getRuntime().getWarnings().warn(IRubyWarnings.ID.TRUFFLE, node.getPosition().getFile(), node.getPosition().getStartLine(), node + " does nothing - translating as nil");
        return new NilNode(context, translate(node.getPosition()));
    }

    public TranslatorEnvironment getEnvironment() {
        return environment;
    }

}<|MERGE_RESOLUTION|>--- conflicted
+++ resolved
@@ -1121,11 +1121,7 @@
             methodCompiler.useClassVariablesAsIfInClass = true;
         }
 
-<<<<<<< HEAD
-        return methodCompiler.compileFunctionNode(translate(node.getPosition()), "(" + currentCallMethodName + "-block)", node, argsNode, node.getBodyNode(), false);
-=======
-        return methodCompiler.compileFunctionNode(translate(node.getPosition()), "(block)", argsNode, node.getBodyNode(), false);
->>>>>>> fade414b
+        return methodCompiler.compileFunctionNode(translate(node.getPosition()), "(" + currentCallMethodName + "-block)", argsNode, node.getBodyNode(), false);
     }
 
     @Override
