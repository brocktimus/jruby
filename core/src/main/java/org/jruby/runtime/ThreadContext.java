/*
 ***** BEGIN LICENSE BLOCK *****
 * Version: EPL 1.0/GPL 2.0/LGPL 2.1
 *
 * The contents of this file are subject to the Eclipse Public
 * License Version 1.0 (the "License"); you may not use this file
 * except in compliance with the License. You may obtain a copy of
 * the License at http://www.eclipse.org/legal/epl-v10.html
 *
 * Software distributed under the License is distributed on an "AS
 * IS" basis, WITHOUT WARRANTY OF ANY KIND, either express or
 * implied. See the License for the specific language governing
 * rights and limitations under the License.
 *
 * Copyright (C) 2002-2004 Anders Bengtsson <ndrsbngtssn@yahoo.se>
 * Copyright (C) 2002-2004 Jan Arne Petersen <jpetersen@uni-bonn.de>
 * Copyright (C) 2004 Thomas E Enebo <enebo@acm.org>
 * Copyright (C) 2004-2005 Charles O Nutter <headius@headius.com>
 * Copyright (C) 2004 Stefan Matthias Aust <sma@3plus4.de>
 * Copyright (C) 2006 Michael Studman <codehaus@michaelstudman.com>
 * Copyright (C) 2006 Miguel Covarrubias <mlcovarrubias@gmail.com>
 * Copyright (C) 2007 William N Dortch <bill.dortch@gmail.com>
 *
 * Alternatively, the contents of this file may be used under the terms of
 * either of the GNU General Public License Version 2 or later (the "GPL"),
 * or the GNU Lesser General Public License Version 2.1 or later (the "LGPL"),
 * in which case the provisions of the GPL or the LGPL are applicable instead
 * of those above. If you wish to allow use of your version of this file only
 * under the terms of either the GPL or the LGPL, and not to allow others to
 * use your version of this file under the terms of the EPL, indicate your
 * decision by deleting the provisions above and replace them with the notice
 * and other provisions required by the GPL or the LGPL. If you do not delete
 * the provisions above, a recipient may use your version of this file under
 * the terms of any one of the EPL, the GPL or the LGPL.
 ***** END LICENSE BLOCK *****/
package org.jruby.runtime;

import org.jruby.Ruby;
import org.jruby.RubyArray;
import org.jruby.RubyClass;
import org.jruby.RubyContinuation.Continuation;
import org.jruby.RubyInstanceConfig;
import org.jruby.RubyModule;
import org.jruby.RubyString;
import org.jruby.RubyThread;
import org.jruby.ast.executable.RuntimeCache;
import org.jruby.ext.fiber.ThreadFiber;
import org.jruby.internal.runtime.methods.DynamicMethod;
import org.jruby.lexer.yacc.ISourcePosition;
import org.jruby.parser.StaticScope;
import org.jruby.runtime.backtrace.BacktraceData;
import org.jruby.runtime.backtrace.BacktraceElement;
import org.jruby.runtime.backtrace.RubyStackTraceElement;
import org.jruby.runtime.backtrace.TraceType;
import org.jruby.runtime.backtrace.TraceType.Gather;
import org.jruby.runtime.builtin.IRubyObject;
import org.jruby.runtime.profile.ProfileCollection;
import org.jruby.runtime.scope.ManyVarsDynamicScope;
import org.jruby.util.RecursiveComparator;
import org.jruby.util.RubyDateFormatter;
import org.jruby.util.log.Logger;
import org.jruby.util.log.LoggerFactory;

import java.lang.ref.WeakReference;
import java.security.SecureRandom;
import java.util.Arrays;
import java.util.Locale;
import java.util.Set;

public final class ThreadContext {

    private static final Logger LOG = LoggerFactory.getLogger("ThreadContext");

    public static ThreadContext newContext(Ruby runtime) {
        ThreadContext context = new ThreadContext(runtime);
        return context;
    }

    private final static int INITIAL_SIZE = 10;
    private final static int INITIAL_FRAMES_SIZE = 10;

    /** The number of calls after which to do a thread event poll */
    private final static int CALL_POLL_COUNT = 0xFFF;

    // runtime, nil, and runtimeCache cached here for speed of access from any thread
    public final Ruby runtime;
    public final IRubyObject nil;
    public final RuntimeCache runtimeCache;

    // Is this thread currently with in a function trace?
    private boolean isWithinTrace;

    private RubyThread thread;
    private RubyThread rootThread; // thread for fiber purposes
    private static final WeakReference<ThreadFiber> NULL_FIBER_REF = new WeakReference<ThreadFiber>(null);
    private WeakReference<ThreadFiber> fiber = NULL_FIBER_REF;
    private ThreadFiber rootFiber; // hard anchor for root threads' fibers
    // Cache format string because it is expensive to create on demand
    private RubyDateFormatter dateFormatter;

    private Frame[] frameStack = new Frame[INITIAL_FRAMES_SIZE];
    private int frameIndex = -1;

    private BacktraceElement[] backtrace = new BacktraceElement[INITIAL_FRAMES_SIZE];
    private int backtraceIndex = -1;

    // List of active dynamic scopes.  Each of these may have captured other dynamic scopes
    // to implement closures.
    private DynamicScope[] scopeStack = new DynamicScope[INITIAL_SIZE];
    private int scopeIndex = -1;

    private static final Continuation[] EMPTY_CATCHTARGET_STACK = new Continuation[0];
    private Continuation[] catchStack = EMPTY_CATCHTARGET_STACK;
    private int catchIndex = -1;

    private boolean isProfiling = false;

    // The flat profile data for this thread
	// private ProfileData profileData;

    private ProfileCollection profileCollection;

    private boolean eventHooksEnabled = true;

    CallType lastCallType;

    Visibility lastVisibility;

    IRubyObject lastExitStatus;

    // These two fields are required to support explicit call protocol
    // (via IR instructions) for blocks.
    private Block.Type currentBlockType; // See prepareBlockArgs code in IRRuntimeHelpers
    private Throwable savedExcInLambda;  // See handleBreakAndReturnsInLambda in IRRuntimeHelpers

    public final SecureRandom secureRandom = getSecureRandom();

    private static boolean trySHA1PRNG = true;

    private static SecureRandom getSecureRandom() {
        SecureRandom sr;
        try {
            sr = trySHA1PRNG ?
                    SecureRandom.getInstance("SHA1PRNG") :
                    new SecureRandom();
        } catch (Exception e) {
            trySHA1PRNG = false;
            sr = new SecureRandom();
        }
        return sr;
    }

    /**
     * Constructor for Context.
     */
    private ThreadContext(Ruby runtime) {
        this.runtime = runtime;
        this.nil = runtime.getNil();
        this.currentBlockType = Block.Type.NORMAL;
        this.savedExcInLambda = null;

        if (runtime.getInstanceConfig().isProfilingEntireRun()) {
            startProfiling();
        }

        this.runtimeCache = runtime.getRuntimeCache();

        // TOPLEVEL self and a few others want a top-level scope.  We create this one right
        // away and then pass it into top-level parse so it ends up being the top level.
        StaticScope topStaticScope = runtime.getStaticScopeFactory().newLocalScope(null);
        pushScope(new ManyVarsDynamicScope(topStaticScope, null));

        Frame[] stack = frameStack;
        int length = stack.length;
        for (int i = 0; i < length; i++) {
            stack[i] = new Frame();
        }
        BacktraceElement[] stack2 = backtrace;
        int length2 = stack2.length;
        for (int i = 0; i < length2; i++) {
            stack2[i] = new BacktraceElement();
        }
        ThreadContext.pushBacktrace(this, "", "", 0);
        ThreadContext.pushBacktrace(this, "", "", 0);
    }

    @Override
    protected void finalize() throws Throwable {
        if (thread != null) {
            thread.dispose();
        }
    }

    /**
     * Retrieve the runtime associated with this context.
     *
     * Note that there's no reason to call this method rather than accessing the
     * runtime field directly.
     *
     * @see ThreadContext#runtime
     *
     * @return the runtime associated with this context
     */
    public final Ruby getRuntime() {
        return runtime;
    }

    public IRubyObject getErrorInfo() {
        return thread.getErrorInfo();
    }

    public IRubyObject setErrorInfo(IRubyObject errorInfo) {
        thread.setErrorInfo(errorInfo);
        return errorInfo;
    }

    public Block.Type getCurrentBlockType() {
        return currentBlockType;
    }

    public void setCurrentBlockType(Block.Type type) {
        currentBlockType = type;
    }

    public Throwable getSavedExceptionInLambda() {
        return savedExcInLambda;
    }

    public void setSavedExceptionInLambda(Throwable e) {
        savedExcInLambda = e;
    }

    public CallType getLastCallType() {
        return lastCallType;
    }

    public Visibility getLastVisibility() {
        return lastVisibility;
    }

    public void setLastCallStatusAndVisibility(CallType callType, Visibility visibility) {
        lastCallType = callType;
        lastVisibility = visibility;
    }

    public IRubyObject getLastExitStatus() {
        return lastExitStatus;
    }

    public void setLastExitStatus(IRubyObject lastExitStatus) {
        this.lastExitStatus = lastExitStatus;
    }

    public void printScope() {
        LOG.debug("SCOPE STACK:");
        for (int i = 0; i <= scopeIndex; i++) {
            LOG.debug("{}", scopeStack[i]);
        }
    }

    public DynamicScope getCurrentScope() {
        return scopeStack[scopeIndex];
    }

    public StaticScope getCurrentStaticScope() {
        return scopeStack[scopeIndex].getStaticScope();
    }

    private void expandFrameStack() {
        int newSize = frameStack.length * 2;
        frameStack = fillNewFrameStack(new Frame[newSize], newSize);
    }

    private Frame[] fillNewFrameStack(Frame[] newFrameStack, int newSize) {
        System.arraycopy(frameStack, 0, newFrameStack, 0, frameStack.length);

        for (int i = frameStack.length; i < newSize; i++) {
            newFrameStack[i] = new Frame();
        }

        return newFrameStack;
    }

    public void pushScope(DynamicScope scope) {
        int index = ++scopeIndex;
        DynamicScope[] stack = scopeStack;
        stack[index] = scope;
        if (index + 1 == stack.length) {
            expandScopeStack();
        }
    }

    public void popScope() {
        scopeStack[scopeIndex--] = null;
    }

    private void expandScopeStack() {
        int newSize = scopeStack.length * 2;
        DynamicScope[] newScopeStack = new DynamicScope[newSize];

        System.arraycopy(scopeStack, 0, newScopeStack, 0, scopeStack.length);

        scopeStack = newScopeStack;
    }

    public RubyThread getThread() {
        return thread;
    }

    public RubyThread getFiberCurrentThread() {
        if (rootThread != null) return rootThread;
        return thread;
    }

    public RubyDateFormatter getRubyDateFormatter() {
        if (dateFormatter == null)
            dateFormatter = new RubyDateFormatter(this);
        return dateFormatter;
    }

    public void setThread(RubyThread thread) {
        this.thread = thread;
        this.rootThread = thread; // may be reset by fiber

        // associate the thread with this context, unless we're clearing the reference
        if (thread != null) {
            thread.setContext(this);
        }
    }

    public ThreadFiber getFiber() {
        ThreadFiber f = fiber.get();

        if (f == null) return rootFiber;

        return f;
    }

    public void setFiber(ThreadFiber fiber) {
        this.fiber = new WeakReference(fiber);
    }

    public void setRootFiber(ThreadFiber rootFiber) {
        this.rootFiber = rootFiber;
    }

    public void setRootThread(RubyThread rootThread) {
        this.rootThread = rootThread;
    }

    //////////////////// CATCH MANAGEMENT ////////////////////////
    private void expandCatchStack() {
        int newSize = catchStack.length * 2;
        if (newSize == 0) newSize = 1;
        Continuation[] newCatchStack = new Continuation[newSize];

        System.arraycopy(catchStack, 0, newCatchStack, 0, catchStack.length);
        catchStack = newCatchStack;
    }

    public void pushCatch(Continuation catchTarget) {
        int index = ++catchIndex;
        if (index == catchStack.length) {
            expandCatchStack();
        }
        catchStack[index] = catchTarget;
    }

    public void popCatch() {
        catchIndex--;
    }

    /**
     * Find the active Continuation for the given tag. Must be called with an
     * interned string.
     *
     * @param tag The interned string to search for
     * @return The continuation associated with this tag
     */
    public Continuation getActiveCatch(Object tag) {
        for (int i = catchIndex; i >= 0; i--) {
            Continuation c = catchStack[i];
            if (c.tag == tag) return c;
        }

        // if this is a fiber, search prev for tag
        ThreadFiber fiber = getFiber();
        ThreadFiber prev;
        if (fiber != null && (prev = fiber.getData().getPrev()) != null) {
            return prev.getThread().getContext().getActiveCatch(tag);
        }

        return null;
    }

    //////////////////// FRAME MANAGEMENT ////////////////////////

    private Frame pushFrame(Frame frame) {
        int index = ++this.frameIndex;
        Frame[] stack = frameStack;
        stack[index] = frame;
        if (index + 1 == stack.length) {
            expandFrameStack();
        }
        return frame;
    }

    public void pushEvalSimpleFrame(IRubyObject executeObject) {
        Frame frame = getCurrentFrame();
        pushCallFrame(frame.getKlazz(), frame.getName(), executeObject, Block.NULL_BLOCK);
    }

    private void pushCallFrame(RubyModule clazz, String name,
                               IRubyObject self, Block block) {
        int index = ++this.frameIndex;
        Frame[] stack = frameStack;
        stack[index].updateFrame(clazz, self, name, block, callNumber);
        if (index + 1 == stack.length) {
            expandFrameStack();
        }
    }

    private void pushEvalFrame(IRubyObject self) {
        int index = ++this.frameIndex;
        Frame[] stack = frameStack;
        stack[index].updateFrameForEval(self, callNumber);
        if (index + 1 == stack.length) {
            expandFrameStack();
        }
    }

    public void pushFrame() {
        int index = ++this.frameIndex;
        Frame[] stack = frameStack;
        if (index + 1 == stack.length) {
            expandFrameStack();
        }
    }

    public void popFrame() {
        Frame[] stack = frameStack;
        int index = frameIndex--;
        Frame frame = stack[index];

        // if the frame was captured, we must replace it but not clear
        if (frame.isCaptured()) {
            stack[index] = new Frame();
        } else {
            frame.clear();
        }
    }

    private void popFrameReal(Frame oldFrame) {
        frameStack[frameIndex--] = oldFrame;
    }

    public Frame getCurrentFrame() {
        return frameStack[frameIndex];
    }

    public Frame getNextFrame() {
        int index = frameIndex;
        Frame[] stack = frameStack;
        if (index + 1 == stack.length) {
            expandFrameStack();
        }
        return stack[index + 1];
    }

    public Frame getPreviousFrame() {
        int index = frameIndex;
        return index < 1 ? null : frameStack[index - 1];
    }

    /**
     * Set the $~ (backref) "global" to the given value.
     *
     * @param match the value to set
     * @return the value passed in
     */
    public IRubyObject setBackRef(IRubyObject match) {
        return getCurrentFrame().setBackRef(match);
    }

    /**
     * Get the value of the $~ (backref) "global".
     *
     * @return the value of $~
     */
    public IRubyObject getBackRef() {
        return getCurrentFrame().getBackRef(nil);
    }

    /**
     * Set the $_ (lastlne) "global" to the given value.
     *
     * @param last the value to set
     * @return the value passed in
     */
    public IRubyObject setLastLine(IRubyObject last) {
        return getCurrentFrame().setLastLine(last);
    }

    /**
     * Get the value of the $_ (lastline) "global".
     *
     * @return the value of $_
     */
    public IRubyObject getLastLine() {
        return getCurrentFrame().getLastLine(nil);
    }

    /////////////////// BACKTRACE ////////////////////

    private static void expandBacktraceStack(ThreadContext context) {
        int newSize = context.backtrace.length * 2;
        context.backtrace = fillNewBacktrace(context, new BacktraceElement[newSize], newSize);
    }

    private static BacktraceElement[] fillNewBacktrace(ThreadContext context, BacktraceElement[] newBacktrace, int newSize) {
        System.arraycopy(context.backtrace, 0, newBacktrace, 0, context.backtrace.length);

        for (int i = context.backtrace.length; i < newSize; i++) {
            newBacktrace[i] = new BacktraceElement();
        }

        return newBacktrace;
    }

    public static void pushBacktrace(ThreadContext context, String method, String file, int line) {
        int index = ++context.backtraceIndex;
        BacktraceElement[] stack = context.backtrace;
        BacktraceElement.update(stack[index], method, file, line);
        if (index + 1 == stack.length) {
            ThreadContext.expandBacktraceStack(context);
        }
    }

    public static void popBacktrace(ThreadContext context) {
        context.backtraceIndex--;
    }

    public boolean hasAnyScopes() {
        return scopeIndex > -1;
    }

    /**
     * Check if a static scope is present on the call stack.
     * This is the IR equivalent of isJumpTargetAlive
     *
     * @param scope the static scope to look for
     * @return true if it exists
     *         false if not
     **/
    public boolean scopeExistsOnCallStack(DynamicScope scope) {
        DynamicScope[] stack = scopeStack;
        for (int i = scopeIndex; i >= 0; i--) {
           if (stack[i] == scope) return true;
        }
        return false;
    }

    public String getFrameName() {
        return getCurrentFrame().getName();
    }

    public IRubyObject getFrameSelf() {
        return getCurrentFrame().getSelf();
    }

    public RubyModule getFrameKlazz() {
        return getCurrentFrame().getKlazz();
    }

    public Block getFrameBlock() {
        return getCurrentFrame().getBlock();
    }

    public String getFile() {
        return backtrace[backtraceIndex].filename;
    }

    public int getLine() {
        return backtrace[backtraceIndex].line;
    }

    public void setLine(int line) {
        backtrace[backtraceIndex].line = line;
    }

    public void setFileAndLine(String file, int line) {
        BacktraceElement b = backtrace[backtraceIndex];
        b.filename = file;
        b.line = line;
    }

    public void setFileAndLine(ISourcePosition position) {
        BacktraceElement b = backtrace[backtraceIndex];
        b.filename = position.getFile();
        b.line = position.getLine();
    }

    public Visibility getCurrentVisibility() {
        return getCurrentFrame().getVisibility();
    }

      public void setCurrentVisibility(Visibility visibility) {
        getCurrentFrame().setVisibility(visibility);
    }

    public void pollThreadEvents() {
        thread.pollThreadEvents(this);
    }

    public int callNumber = 0;

    public int getCurrentTarget() {
        return callNumber;
    }

    public void callThreadPoll() {
        if ((callNumber++ & CALL_POLL_COUNT) == 0) pollThreadEvents();
    }

    public static void callThreadPoll(ThreadContext context) {
        if ((context.callNumber++ & CALL_POLL_COUNT) == 0) context.pollThreadEvents();
    }

    public void trace(RubyEvent event, String name, RubyModule implClass) {
        trace(event, name, implClass, backtrace[backtraceIndex].filename, backtrace[backtraceIndex].line);
    }

    public void trace(RubyEvent event, String name, RubyModule implClass, String file, int line) {
        runtime.callEventHooks(this, event, file, line, name, implClass);
    }

    /**
     * Used by the evaluator and the compiler to look up a constant by name
     */
    @Deprecated
    public IRubyObject getConstant(String internedName) {
        return getCurrentStaticScope().getConstant(internedName);
    }

    /**
     * Render the current backtrace as a string to the given StringBuilder. This will honor the currently-configured
     * backtrace format and content.
     *
     * @param sb the StringBuilder to which to render the backtrace
     */
    public void renderCurrentBacktrace(StringBuilder sb) {
        TraceType traceType = runtime.getInstanceConfig().getTraceType();
        BacktraceData backtraceData = traceType.getBacktrace(this, false);
        traceType.getFormat().renderBacktrace(backtraceData.getBacktrace(runtime), sb, false);
    }

    /**
     * Create an Array with backtrace information for Kernel#caller
     * @param level
     * @param length
     * @return an Array with the backtrace
     */
    public IRubyObject createCallerBacktrace(int level, Integer length, StackTraceElement[] stacktrace) {
        runtime.incrementCallerCount();

        RubyStackTraceElement[] trace = getTraceSubset(level, length, stacktrace);

        if (trace == null) return nil;

        RubyArray newTrace = runtime.newArray(trace.length);

        for (int i = level; i - level < trace.length; i++) {
            RubyString str = RubyString.newString(runtime, trace[i - level].mriStyleString());
            newTrace.append(str);
        }

<<<<<<< HEAD
        if (RubyInstanceConfig.LOG_CALLERS) TraceType.dumpCaller(newTrace);
=======
        if (RubyInstanceConfig.LOG_CALLERS) TraceType.logCaller(newTrace);
>>>>>>> 15d5c202

        return newTrace;
    }

    /**
     * Create an array containing Thread::Backtrace::Location objects for the
     * requested caller trace level and length.
     *
     * @param level the level at which the trace should start
     * @param length the length of the trace
     * @return an Array with the backtrace locations
     */
    public IRubyObject createCallerLocations(int level, Integer length, StackTraceElement[] stacktrace) {
        RubyStackTraceElement[] trace = getTraceSubset(level, length, stacktrace);

        if (trace == null) return nil;

        return RubyThread.Location.newLocationArray(runtime, trace);
    }

    private RubyStackTraceElement[] getTraceSubset(int level, Integer length, StackTraceElement[] stacktrace) {
        runtime.incrementCallerCount();

        if (length != null && length == 0) return RubyStackTraceElement.EMPTY_ARRAY;

        RubyStackTraceElement[] trace =
                TraceType.Gather.CALLER.getBacktraceData(this, stacktrace, false).getBacktrace(runtime);

        int traceLength = safeLength(level, length, trace);

        if (traceLength < 0) return null;

        trace = Arrays.copyOfRange(trace, level, level + traceLength);

<<<<<<< HEAD
        if (RubyInstanceConfig.LOG_CALLERS) TraceType.dumpCaller(trace);
=======
        if (RubyInstanceConfig.LOG_CALLERS) TraceType.logCaller(trace);
>>>>>>> 15d5c202

        return trace;
    }

    private static int safeLength(int level, Integer length, RubyStackTraceElement[] trace) {
        int baseLength = trace.length - level;
        return length != null ? Math.min(length, baseLength) : baseLength;
    }

    /**
     * Create an Array with backtrace information for a built-in warning
     * @param runtime
     * @return an Array with the backtrace
     */
    public RubyStackTraceElement[] createWarningBacktrace(Ruby runtime) {
        runtime.incrementWarningCount();

        RubyStackTraceElement[] trace = gatherCallerBacktrace();

        if (RubyInstanceConfig.LOG_WARNINGS) TraceType.logWarning(trace);

        return trace;
    }

    public RubyStackTraceElement[] gatherCallerBacktrace() {
        return Gather.CALLER.getBacktraceData(this, false).getBacktrace(runtime);
    }

    public boolean isEventHooksEnabled() {
        return eventHooksEnabled;
    }

    public void setEventHooksEnabled(boolean flag) {
        eventHooksEnabled = flag;
    }

    /**
     * Create an Array with backtrace information.
     * @param level
     * @param nativeException
     * @return an Array with the backtrace
     */
    public BacktraceElement[] createBacktrace2(int level, boolean nativeException) {
        BacktraceElement[] backtrace = this.backtrace;
        BacktraceElement[] newTrace = new BacktraceElement[backtraceIndex + 1];
        System.arraycopy(backtrace, 0, newTrace, 0, newTrace.length);
        return newTrace;
    }

    public static String createRawBacktraceStringFromThrowable(final Throwable ex, final boolean color) {
        StackTraceElement[] javaStackTrace = ex.getStackTrace();

        if (javaStackTrace == null || javaStackTrace.length == 0) return "";

        return TraceType.printBacktraceJRuby(
                new BacktraceData(javaStackTrace, new BacktraceElement[0], true, false, false).getBacktraceWithoutRuby(),
                ex.getClass().getName(),
                ex.getLocalizedMessage(),
                color);
    }

    private Frame pushFrameForBlock(Binding binding) {
        Frame lastFrame = getNextFrame();

        Frame bindingFrame = binding.getFrame();
        bindingFrame.setVisibility(binding.getVisibility());
        pushFrame(bindingFrame);

        return lastFrame;
    }

    public void preAdoptThread() {
        pushFrame();
        getCurrentFrame().setSelf(runtime.getTopSelf());
    }

    public void preExtensionLoad(IRubyObject self) {
        pushFrame();
        getCurrentFrame().setSelf(self);
        getCurrentFrame().setVisibility(Visibility.PUBLIC);
    }

    public void preBsfApply(String[] names) {
        // FIXME: I think we need these pushed somewhere?
        StaticScope staticScope = runtime.getStaticScopeFactory().newLocalScope(null);
        staticScope.setVariables(names);
        pushFrame();
    }

    public void postBsfApply() {
        popFrame();
    }

    public void preMethodFrameAndScope(RubyModule clazz, String name, IRubyObject self, Block block,
            StaticScope staticScope) {
        pushCallFrame(clazz, name, self, block);
        pushScope(DynamicScope.newDynamicScope(staticScope));
    }

    public void preMethodFrameAndDummyScope(RubyModule clazz, String name, IRubyObject self, Block block,
            StaticScope staticScope) {
        pushCallFrame(clazz, name, self, block);
        pushScope(staticScope.getDummyScope());
    }

    public void preMethodNoFrameAndDummyScope(StaticScope staticScope) {
        pushScope(staticScope.getDummyScope());
    }

    public void postMethodFrameAndScope() {
        popScope();
        popFrame();
    }

    public void preMethodFrameOnly(RubyModule clazz, String name, IRubyObject self, Block block) {
        pushCallFrame(clazz, name, self, block);
    }

    public void postMethodFrameOnly() {
        popFrame();
    }

    public void preMethodScopeOnly(StaticScope staticScope) {
        pushScope(DynamicScope.newDynamicScope(staticScope));
    }

    public void postMethodScopeOnly() {
        popScope();
    }

    public void preMethodBacktraceAndScope(String name, StaticScope staticScope) {
        preMethodScopeOnly(staticScope);
    }

    public void postMethodBacktraceAndScope() {
        postMethodScopeOnly();
    }

    public void preMethodBacktraceOnly(String name) {
    }

    public void preMethodBacktraceDummyScope(String name, StaticScope staticScope) {
        pushScope(staticScope.getDummyScope());
    }

    public void postMethodBacktraceOnly() {
    }

    public void postMethodBacktraceDummyScope() {
        popScope();
    }

    public void prepareTopLevel(RubyClass objectClass, IRubyObject topSelf) {
        pushFrame();
        setCurrentVisibility(Visibility.PRIVATE);
        Frame frame = getCurrentFrame();
        frame.setSelf(topSelf);

        getCurrentScope().getStaticScope().setModule(objectClass);
    }

    public void preNodeEval(IRubyObject self) {
        pushEvalFrame(self);
    }

    public void postNodeEval() {
        popFrame();
    }

    public void preExecuteUnder(IRubyObject executeUnderObj, RubyModule executeUnderClass, Block block) {
        Frame frame = getCurrentFrame();

        DynamicScope scope = getCurrentScope();
        StaticScope sScope = runtime.getStaticScopeFactory().newBlockScope(scope.getStaticScope());
        sScope.setModule(executeUnderClass);
        pushScope(DynamicScope.newDynamicScope(sScope, scope));
        pushCallFrame(frame.getKlazz(), frame.getName(), executeUnderObj, block);
        getCurrentFrame().setVisibility(getPreviousFrame().getVisibility());
    }

    public void postExecuteUnder() {
        popFrame();
        popScope();
    }

    public void preTrace() {
        setWithinTrace(true);
        pushFrame();
    }

    public void postTrace() {
        popFrame();
        setWithinTrace(false);
    }

    public Frame preYieldSpecificBlock(Binding binding, StaticScope scope) {
        Frame lastFrame = preYieldNoScope(binding);
        // new scope for this invocation of the block, based on parent scope
        pushScope(DynamicScope.newDynamicScope(scope, binding.getDynamicScope()));
        return lastFrame;
    }

    public Frame preYieldNoScope(Binding binding) {
        return pushFrameForBlock(binding);
    }

    public void preEvalScriptlet(DynamicScope scope) {
        pushScope(scope);
    }

    public void postEvalScriptlet() {
        popScope();
    }

    public Frame preEvalWithBinding(Binding binding) {
        return pushFrameForBlock(binding);
    }

    public void postEvalWithBinding(Binding binding, Frame lastFrame) {
        popFrameReal(lastFrame);
    }

    public void postYield(Binding binding, Frame lastFrame) {
        popScope();
        popFrameReal(lastFrame);
    }

    public void postYieldNoScope(Frame lastFrame) {
        popFrameReal(lastFrame);
    }

    public void preScopedBody(DynamicScope scope) {
        pushScope(scope);
    }

    public void postScopedBody() {
        popScope();
    }

    /**
     * Is this thread actively tracing at this moment.
     *
     * @return true if so
     * @see org.jruby.Ruby#callEventHooks(ThreadContext, RubyEvent, String, int, String, org.jruby.runtime.builtin.IRubyObject)
     */
    public boolean isWithinTrace() {
        return isWithinTrace;
    }

    /**
     * Set whether we are actively tracing or not on this thread.
     *
     * @param isWithinTrace true is so
     * @see org.jruby.Ruby#callEventHooks(ThreadContext, RubyEvent, String, int, String, org.jruby.runtime.builtin.IRubyObject)
     */
    public void setWithinTrace(boolean isWithinTrace) {
        this.isWithinTrace = isWithinTrace;
    }

    /**
     * Return a binding representing the current call's state
     * @return the current binding
     */
    public Binding currentBinding() {
        Frame frame = getCurrentFrame().capture();
        BacktraceElement elt = backtrace[backtraceIndex];
        return new Binding(frame, getCurrentScope(), elt.getMethod(), elt.getFilename(), elt.getLine());
    }

    /**
     * Return a binding representing the current call's state but with a specified self
     * @param self the self object to use
     * @return the current binding, using the specified self
     */
    public Binding currentBinding(IRubyObject self) {
        Frame frame = getCurrentFrame().capture();
        BacktraceElement elt = backtrace[backtraceIndex];
        return new Binding(self, frame, frame.getVisibility(), getCurrentScope(), elt.getMethod(), elt.getFilename(), elt.getLine());
    }

    /**
     * Return a binding representing the current call's state but with the
     * specified visibility and self.
     * @param self the self object to use
     * @param visibility the visibility to use
     * @return the current binding using the specified self and visibility
     */
    public Binding currentBinding(IRubyObject self, Visibility visibility) {
        Frame frame = getCurrentFrame().capture();
        BacktraceElement elt = backtrace[backtraceIndex];
        return new Binding(self, frame, visibility, getCurrentScope(), elt.getMethod(), elt.getFilename(), elt.getLine());
    }

    /**
     * Return a binding representing the current call's state but with the
     * specified scope and self.
     * @param self the self object to use
     * @param scope the scope to use
     * @return the current binding using the specified self and scope
     */
    public Binding currentBinding(IRubyObject self, DynamicScope scope) {
        Frame frame = getCurrentFrame().capture();
        BacktraceElement elt = backtrace[backtraceIndex];
        return new Binding(self, frame, frame.getVisibility(), scope, elt.getMethod(), elt.getFilename(), elt.getLine());
    }

    /**
     * Return a binding representing the current call's state but with the
     * specified visibility, scope, and self. For shared-scope binding
     * consumers like for loops.
     *
     * @param self the self object to use
     * @param visibility the visibility to use
     * @param scope the scope to use
     * @return the current binding using the specified self, scope, and visibility
     */
    public Binding currentBinding(IRubyObject self, Visibility visibility, DynamicScope scope) {
        Frame frame = getCurrentFrame().capture();
        BacktraceElement elt = backtrace[backtraceIndex];
        return new Binding(self, frame, visibility, scope, elt.getMethod(), elt.getFilename(), elt.getLine());
    }

    /**
     * Get the profile collection for this thread (ThreadContext).
     *
     * @return the thread's profile collection
     *
     */
    public ProfileCollection getProfileCollection() {
        return profileCollection;
    }

    public void startProfiling() {
        isProfiling = true;
        // use new profiling data every time profiling is started, useful in
        // case users keep a reference to previous data after profiling stop
        profileCollection = getRuntime().getProfilingService().newProfileCollection( this );
    }

    public void stopProfiling() {
        isProfiling = false;
    }

    public boolean isProfiling() {
        return isProfiling;
    }

    private int currentMethodSerial = 0;

    public int profileEnter(int nextMethod) {
        int previousMethodSerial = currentMethodSerial;
        currentMethodSerial = nextMethod;
        if (isProfiling()) {
            getProfileCollection().profileEnter(nextMethod);
        }
        return previousMethodSerial;
    }

    public int profileEnter(String name, DynamicMethod nextMethod) {
        if (isProfiling()) {
            // TODO This can be removed, because the profiled method will be added in the MethodEnhancer if necessary
            getRuntime().getProfiledMethods().addProfiledMethod( name, nextMethod );
        }
        return profileEnter((int) nextMethod.getSerialNumber());
    }

    public int profileExit(int nextMethod, long startTime) {
        int previousMethodSerial = currentMethodSerial;
        currentMethodSerial = nextMethod;
        if (isProfiling()) {
            getProfileCollection().profileExit(nextMethod, startTime);
        }
        return previousMethodSerial;
    }

    public Set<RecursiveComparator.Pair> getRecursiveSet() {
        return recursiveSet;
    }

    public void setRecursiveSet(Set<RecursiveComparator.Pair> recursiveSet) {
        this.recursiveSet = recursiveSet;
    }

    public void setExceptionRequiresBacktrace(boolean exceptionRequiresBacktrace) {
        this.exceptionRequiresBacktrace = exceptionRequiresBacktrace;
    }

    @Deprecated
    public void setFile(String file) {
        backtrace[backtraceIndex].filename = file;
    }

    private Set<RecursiveComparator.Pair> recursiveSet;

    // Do we have to generate a backtrace when we generate an exception on this thread or can we
    // MAYBE omit creating the backtrace for the exception (only some rescue forms and only for
    // descendents of StandardError are eligible).
    public boolean exceptionRequiresBacktrace = true;

    @Deprecated
    private org.jruby.util.RubyDateFormat dateFormat;

    @Deprecated
    public org.jruby.util.RubyDateFormat getRubyDateFormat() {
        if (dateFormat == null) dateFormat = new org.jruby.util.RubyDateFormat("-", Locale.US, true);

        return dateFormat;
    }
}<|MERGE_RESOLUTION|>--- conflicted
+++ resolved
@@ -674,11 +674,7 @@
             newTrace.append(str);
         }
 
-<<<<<<< HEAD
-        if (RubyInstanceConfig.LOG_CALLERS) TraceType.dumpCaller(newTrace);
-=======
         if (RubyInstanceConfig.LOG_CALLERS) TraceType.logCaller(newTrace);
->>>>>>> 15d5c202
 
         return newTrace;
     }
@@ -713,11 +709,7 @@
 
         trace = Arrays.copyOfRange(trace, level, level + traceLength);
 
-<<<<<<< HEAD
-        if (RubyInstanceConfig.LOG_CALLERS) TraceType.dumpCaller(trace);
-=======
         if (RubyInstanceConfig.LOG_CALLERS) TraceType.logCaller(trace);
->>>>>>> 15d5c202
 
         return trace;
     }
