/***** BEGIN LICENSE BLOCK *****
 * Version: EPL 1.0/GPL 2.0/LGPL 2.1
 *
 * The contents of this file are subject to the Eclipse Public
 * License Version 1.0 (the "License"); you may not use this file
 * except in compliance with the License. You may obtain a copy of
 * the License at http://www.eclipse.org/legal/epl-v10.html
 *
 * Software distributed under the License is distributed on an "AS
 * IS" basis, WITHOUT WARRANTY OF ANY KIND, either express or
 * implied. See the License for the specific language governing
 * rights and limitations under the License.
 *
 * Copyright (C) 2001-2004 Jan Arne Petersen <jpetersen@uni-bonn.de>
 * Copyright (C) 2002-2004 Anders Bengtsson <ndrsbngtssn@yahoo.se>
 * Copyright (C) 2004-2005 Thomas E Enebo <enebo@acm.org>
 * Copyright (C) 2004 Stefan Matthias Aust <sma@3plus4.de>
 * 
 * Alternatively, the contents of this file may be used under the terms of
 * either of the GNU General Public License Version 2 or later (the "GPL"),
 * or the GNU Lesser General Public License Version 2.1 or later (the "LGPL"),
 * in which case the provisions of the GPL or the LGPL are applicable instead
 * of those above. If you wish to allow use of your version of this file only
 * under the terms of either the GPL or the LGPL, and not to allow others to
 * use your version of this file under the terms of the EPL, indicate your
 * decision by deleting the provisions above and replace them with the notice
 * and other provisions required by the GPL or the LGPL. If you do not delete
 * the provisions above, a recipient may use your version of this file under
 * the terms of any one of the EPL, the GPL or the LGPL.
 ***** END LICENSE BLOCK *****/
package org.jruby;

import org.jruby.runtime.Arity;
import org.jruby.runtime.ivars.VariableAccessor;
import static org.jruby.util.CodegenUtils.ci;
import static org.jruby.util.CodegenUtils.p;
import static org.jruby.util.CodegenUtils.sig;
import static org.objectweb.asm.Opcodes.ACC_PRIVATE;
import static org.objectweb.asm.Opcodes.ACC_PUBLIC;
import static org.objectweb.asm.Opcodes.ACC_STATIC;
import static org.objectweb.asm.Opcodes.ACC_SUPER;
import static org.objectweb.asm.Opcodes.ACC_VARARGS;

import java.io.IOException;
import java.lang.reflect.Constructor;
import java.lang.reflect.InvocationTargetException;
import java.lang.reflect.Method;
import java.util.ArrayList;
import java.util.Collection;
import java.util.Collections;
import java.util.HashMap;
import java.util.HashSet;
import java.util.Hashtable;
import java.util.Iterator;
import java.util.LinkedHashMap;
import java.util.List;
import java.util.Map;
import java.util.Set;

import org.jruby.anno.JRubyClass;
import org.jruby.anno.JRubyMethod;
import org.jruby.compiler.impl.SkinnyMethodAdapter;
import org.jruby.exceptions.RaiseException;
import org.jruby.internal.runtime.methods.DynamicMethod;
import org.jruby.java.codegen.RealClassGenerator;
import org.jruby.java.codegen.Reified;
import org.jruby.javasupport.Java;
import org.jruby.runtime.Helpers;
import org.jruby.runtime.Block;
import org.jruby.runtime.CallSite;
import org.jruby.runtime.CallType;
import org.jruby.runtime.ClassIndex;
import org.jruby.runtime.MethodIndex;
import org.jruby.runtime.ObjectAllocator;
import org.jruby.runtime.ObjectMarshal;
import org.jruby.runtime.ThreadContext;
import static org.jruby.runtime.Visibility.*;
import org.jruby.runtime.builtin.IRubyObject;
import org.jruby.runtime.callsite.CacheEntry;
import org.jruby.runtime.ivars.VariableAccessorField;
import org.jruby.runtime.ivars.VariableTableManager;
import org.jruby.runtime.marshal.MarshalStream;
import org.jruby.runtime.marshal.UnmarshalStream;
import org.jruby.runtime.opto.Invalidator;
import org.jruby.util.OneShotClassLoader;
import org.jruby.util.ClassDefiningClassLoader;
import org.jruby.util.CodegenUtils;
import org.jruby.util.JavaNameMangler;
import org.jruby.util.collections.WeakHashSet;
import org.jruby.util.log.Logger;
import org.jruby.util.log.LoggerFactory;
import org.objectweb.asm.AnnotationVisitor;
import org.objectweb.asm.ClassWriter;
import org.objectweb.asm.FieldVisitor;

/**
 *
 * @author  jpetersen
 */
@JRubyClass(name="Class", parent="Module")
public class RubyClass extends RubyModule {

    private static final Logger LOG = LoggerFactory.getLogger("RubyClass");

    public static void createClassClass(Ruby runtime, RubyClass classClass) {
        classClass.setClassIndex(ClassIndex.CLASS);
        classClass.setReifiedClass(RubyClass.class);
        classClass.kindOf = new RubyModule.JavaClassKindOf(RubyClass.class);
        
        classClass.undefineMethod("module_function");
        classClass.undefineMethod("append_features");
        classClass.undefineMethod("prepend_features");
        classClass.undefineMethod("extend_object");
        
        classClass.defineAnnotatedMethods(RubyClass.class);
    }
    
    public static final ObjectAllocator CLASS_ALLOCATOR = new ObjectAllocator() {
        public IRubyObject allocate(Ruby runtime, RubyClass klass) {
            RubyClass clazz = new RubyClass(runtime);
            clazz.allocator = ObjectAllocator.NOT_ALLOCATABLE_ALLOCATOR; // Class.allocate object is not allocatable before it is initialized
            return clazz;
        }
    };

    public ObjectAllocator getAllocator() {
        return allocator;
    }

    public void setAllocator(ObjectAllocator allocator) {
        this.allocator = allocator;
    }

    /**
     * Set a reflective allocator that calls a no-arg constructor on the given
     * class.
     *
     * @param cls The class on which to call the default constructor to allocate
     */
    public void setClassAllocator(final Class cls) {
        this.allocator = new ObjectAllocator() {
            public IRubyObject allocate(Ruby runtime, RubyClass klazz) {
                try {
                    RubyBasicObject object = (RubyBasicObject)cls.newInstance();
                    object.setMetaClass(klazz);
                    return object;
                } catch (InstantiationException ie) {
                    throw runtime.newTypeError("could not allocate " + cls + " with default constructor:\n" + ie);
                } catch (IllegalAccessException iae) {
                    throw runtime.newSecurityError("could not allocate " + cls + " due to inaccessible default constructor:\n" + iae);
                }
            }
        };
        
        this.reifiedClass = cls;
    }

    /**
     * Set a reflective allocator that calls the "standard" Ruby object
     * constructor (Ruby, RubyClass) on the given class.
     *
     * @param cls The class from which to grab a standard Ruby constructor
     */
    public void setRubyClassAllocator(final Class cls) {
        try {
            final Constructor constructor = cls.getConstructor(Ruby.class, RubyClass.class);
            
            this.allocator = new ObjectAllocator() {
                public IRubyObject allocate(Ruby runtime, RubyClass klazz) {
                    try {
                        return (IRubyObject)constructor.newInstance(runtime, klazz);
                    } catch (InvocationTargetException ite) {
                        throw runtime.newTypeError("could not allocate " + cls + " with (Ruby, RubyClass) constructor:\n" + ite);
                    } catch (InstantiationException ie) {
                        throw runtime.newTypeError("could not allocate " + cls + " with (Ruby, RubyClass) constructor:\n" + ie);
                    } catch (IllegalAccessException iae) {
                        throw runtime.newSecurityError("could not allocate " + cls + " due to inaccessible (Ruby, RubyClass) constructor:\n" + iae);
                    }
                }
            };

            this.reifiedClass = cls;
        } catch (NoSuchMethodException nsme) {
            throw new RuntimeException(nsme);
        }
    }

    /**
     * Set a reflective allocator that calls the "standard" Ruby object
     * constructor (Ruby, RubyClass) on the given class via a static
     * __allocate__ method intermediate.
     *
     * @param cls The class from which to grab a standard Ruby __allocate__
     *            method.
     */
    public void setRubyStaticAllocator(final Class cls) {
        try {
            final Method method = cls.getDeclaredMethod("__allocate__", Ruby.class, RubyClass.class);

            this.allocator = new ObjectAllocator() {
                public IRubyObject allocate(Ruby runtime, RubyClass klazz) {
                    try {
                        return (IRubyObject)method.invoke(null, runtime, klazz);
                    } catch (InvocationTargetException ite) {
                        throw runtime.newTypeError("could not allocate " + cls + " with (Ruby, RubyClass) constructor:\n" + ite);
                    } catch (IllegalAccessException iae) {
                        throw runtime.newSecurityError("could not allocate " + cls + " due to inaccessible (Ruby, RubyClass) constructor:\n" + iae);
                    }
                }
            };

            this.reifiedClass = cls;
        } catch (NoSuchMethodException nsme) {
            throw new RuntimeException(nsme);
        }
    }

    @JRubyMethod(name = "allocate")
    public IRubyObject allocate() {
        if (superClass == null) {
            if(this != runtime.getBasicObject()) {
                throw runtime.newTypeError("can't instantiate uninitialized class");
            }
        }
        IRubyObject obj = allocator.allocate(runtime, this);
        if (obj.getMetaClass().getRealClass() != getRealClass()) {
            throw runtime.newTypeError("wrong instance allocation");
        }
        return obj;
    }

    public CallSite getBaseCallSite(int idx) {
        return baseCallSites[idx];
    }

    public CallSite[] getBaseCallSites() {
        return baseCallSites;
    }
    
    public CallSite[] getExtraCallSites() {
        return extraCallSites;
    }
    
    public VariableTableManager getVariableTableManager() {
        return variableTableManager;
    }
    
    public boolean hasObjectID() {
        return variableTableManager.hasObjectID();
    }

    public Map<String, VariableAccessor> getVariableAccessorsForRead() {
        return variableTableManager.getVariableAccessorsForRead();
    }

    public VariableAccessor getVariableAccessorForWrite(String name) {
        return variableTableManager.getVariableAccessorForWrite(name);
    }

    public VariableAccessor getVariableAccessorForRead(String name) {
        VariableAccessor accessor = getVariableAccessorsForRead().get(name);
        if (accessor == null) accessor = VariableAccessor.DUMMY_ACCESSOR;
        return accessor;
    }

    public VariableAccessorField getObjectIdAccessorField() {
        return variableTableManager.getObjectIdAccessorField();
    }

    public VariableAccessorField getFFIHandleAccessorField() {
        return variableTableManager.getFFIHandleAccessorField();
    }

    public VariableAccessor getFFIHandleAccessorForRead() {
        return variableTableManager.getFFIHandleAccessorForRead();
    }

    public VariableAccessor getFFIHandleAccessorForWrite() {
        return variableTableManager.getFFIHandleAccessorForWrite();
    }

    public VariableAccessorField getObjectGroupAccessorField() {
        return variableTableManager.getObjectGroupAccessorField();
    }

    public VariableAccessor getObjectGroupAccessorForRead() {
        return variableTableManager.getObjectGroupAccessorForRead();
    }

    public VariableAccessor getObjectGroupAccessorForWrite() {
        return variableTableManager.getObjectGroupAccessorForWrite();
    }

    public int getVariableTableSize() {
        return variableTableManager.getVariableTableSize();
    }

    public int getVariableTableSizeWithExtras() {
        return variableTableManager.getVariableTableSizeWithExtras();
    }

    /**
     * Get an array of all the known instance variable names. The offset into
     * the array indicates the offset of the variable's value in the per-object
     * variable array.
     *
     * @return a copy of the array of known instance variable names
     */
    public String[] getVariableNames() {
        return variableTableManager.getVariableNames();
    }

    public Map<String, VariableAccessor> getVariableTableCopy() {
        return new HashMap<String, VariableAccessor>(getVariableAccessorsForRead());
    }

    @Override
    public ClassIndex getNativeClassIndex() {
        return ClassIndex.CLASS;
    }
    
    @Override
    public boolean isModule() {
        return false;
    }

    @Override
    public boolean isClass() {
        return true;
    }

    @Override
    public boolean isSingleton() {
        return false;
    }

    /** boot_defclass
     * Create an initial Object meta class before Module and Kernel dependencies have
     * squirreled themselves together.
     * 
     * @param runtime we need it
     * @return a half-baked meta class for object
     */
    public static RubyClass createBootstrapClass(Ruby runtime, String name, RubyClass superClass, ObjectAllocator allocator) {
        RubyClass obj;

        if (superClass == null ) {  // boot the Object class 
            obj = new RubyClass(runtime);
            obj.marshal = DEFAULT_OBJECT_MARSHAL;
        } else {                    // boot the Module and Class classes
            obj = new RubyClass(runtime, superClass);
        }
        obj.setAllocator(allocator);
        obj.setBaseName(name);
        return obj;
    }

    /** separate path for MetaClass and IncludedModuleWrapper construction
     *  (rb_class_boot version for MetaClasses)
     *  no marshal, allocator initialization and addSubclass(this) here!
     */
    protected RubyClass(Ruby runtime, RubyClass superClass, boolean objectSpace) {
        super(runtime, runtime.getClassClass(), objectSpace);
        this.runtime = runtime;
        
        // Since this path is for included wrappers and singletons, use parent
        // class's realClass and varTableMgr. If the latter is null, create a
        // dummy, since we won't be using it anyway (we're above BasicObject
        // so variable requests won't reach us).
        if (superClass == null) {
            this.realClass = null;
            this.variableTableManager = new VariableTableManager(this);
        } else {
            this.realClass = superClass.realClass;
            if (realClass != null) {
                this.variableTableManager = realClass.variableTableManager;
            } else {
                this.variableTableManager = new VariableTableManager(this);
            }
        }
        
        setSuperClass(superClass); // this is the only case it might be null here (in MetaClass construction)
    }
    
    /** used by CLASS_ALLOCATOR (any Class' class will be a Class!)
     *  also used to bootstrap Object class
     */
    protected RubyClass(Ruby runtime) {
        super(runtime, runtime.getClassClass());
        this.runtime = runtime;
        this.realClass = this;
        this.variableTableManager = new VariableTableManager(this);
        setClassIndex(ClassIndex.CLASS);
    }
    
    /** rb_class_boot (for plain Classes)
     *  also used to bootstrap Module and Class classes 
     */
    protected RubyClass(Ruby runtime, RubyClass superClazz) {
        this(runtime);
        setSuperClass(superClazz);
        marshal = superClazz.marshal; // use parent's marshal
        superClazz.addSubclass(this);
        allocator = superClazz.allocator;
        
        infectBy(superClass);        
    }
    
    /** 
     * A constructor which allows passing in an array of supplementary call sites.
     */
    protected RubyClass(Ruby runtime, RubyClass superClazz, CallSite[] extraCallSites) {
        this(runtime);
        setSuperClass(superClazz);
        this.marshal = superClazz.marshal; // use parent's marshal
        superClazz.addSubclass(this);
        
        this.extraCallSites = extraCallSites;
        
        infectBy(superClass);        
    }

    /** 
     * Construct a new class with the given name scoped under Object (global)
     * and with Object as its immediate superclass.
     * Corresponds to rb_class_new in MRI.
     */
    public static RubyClass newClass(Ruby runtime, RubyClass superClass) {
        if (superClass == runtime.getClassClass()) throw runtime.newTypeError("can't make subclass of Class");
        if (superClass.isSingleton()) throw runtime.newTypeError("can't make subclass of virtual class");
        return new RubyClass(runtime, superClass);        
    }

    /** 
     * A variation on newClass that allow passing in an array of supplementary
     * call sites to improve dynamic invocation.
     */
    public static RubyClass newClass(Ruby runtime, RubyClass superClass, CallSite[] extraCallSites) {
        if (superClass == runtime.getClassClass()) throw runtime.newTypeError("can't make subclass of Class");
        if (superClass.isSingleton()) throw runtime.newTypeError("can't make subclass of virtual class");
        return new RubyClass(runtime, superClass, extraCallSites);        
    }

    /** 
     * Construct a new class with the given name, allocator, parent class,
     * and containing class. If setParent is true, the class's parent will be
     * explicitly set to the provided parent (rather than the new class just
     * being assigned to a constant in that parent).
     * Corresponds to rb_class_new/rb_define_class_id/rb_name_class/rb_set_class_path
     * in MRI.
     */
    public static RubyClass newClass(Ruby runtime, RubyClass superClass, String name, ObjectAllocator allocator, RubyModule parent, boolean setParent) {
        RubyClass clazz = newClass(runtime, superClass);
        clazz.setBaseName(name);
        clazz.setAllocator(allocator);
        clazz.makeMetaClass(superClass.getMetaClass());
        if (setParent) clazz.setParent(parent);
        parent.setConstant(name, clazz);
        clazz.inherit(superClass);
        return clazz;
    }

    /** 
     * A variation on newClass that allows passing in an array of supplementary
     * call sites to improve dynamic invocation performance.
     */
    public static RubyClass newClass(Ruby runtime, RubyClass superClass, String name, ObjectAllocator allocator, RubyModule parent, boolean setParent, CallSite[] extraCallSites) {
        RubyClass clazz = newClass(runtime, superClass, extraCallSites);
        clazz.setBaseName(name);
        clazz.setAllocator(allocator);
        clazz.makeMetaClass(superClass.getMetaClass());
        if (setParent) clazz.setParent(parent);
        parent.setConstant(name, clazz);
        clazz.inherit(superClass);
        return clazz;
    }

    /** rb_make_metaclass
     *
     */
    @Override
    public RubyClass makeMetaClass(RubyClass superClass) {
        if (isSingleton()) { // could be pulled down to RubyClass in future
            MetaClass klass = new MetaClass(runtime, superClass, this); // rb_class_boot
            setMetaClass(klass);

            klass.setMetaClass(klass);
            klass.setSuperClass(getSuperClass().getRealClass().getMetaClass());
            
            return klass;
        } else {
            return super.makeMetaClass(superClass);
        }
    }
    
    @Deprecated
    public IRubyObject invoke(ThreadContext context, IRubyObject self, int methodIndex, String name, IRubyObject[] args, CallType callType, Block block) {
        return invoke(context, self, name, args, callType, block);
    }
    
    public boolean notVisibleAndNotMethodMissing(DynamicMethod method, String name, IRubyObject caller, CallType callType) {
        return !method.isCallableFrom(caller, callType) && !name.equals("method_missing");
    }
    
    public IRubyObject invoke(ThreadContext context, IRubyObject self, String name,
            CallType callType, Block block) {
        DynamicMethod method = searchMethod(name);
        IRubyObject caller = context.getFrameSelf();
        if (shouldCallMethodMissing(method, name, caller, callType)) {
            return Helpers.callMethodMissing(context, self, method.getVisibility(), name, callType, block);
        }
        return method.call(context, self, this, name, block);
    }
    
    public IRubyObject finvoke(ThreadContext context, IRubyObject self, String name, Block block) {
        DynamicMethod method = searchMethod(name);
        if (shouldCallMethodMissing(method)) {
            return Helpers.callMethodMissing(context, self, method.getVisibility(), name, CallType.FUNCTIONAL, block);
        }
        return method.call(context, self, this, name, block);
    }
    
    public IRubyObject invoke(ThreadContext context, IRubyObject self, String name,
            IRubyObject[] args, CallType callType, Block block) {
        assert args != null;
        DynamicMethod method = searchMethod(name);
        IRubyObject caller = context.getFrameSelf();
        if (shouldCallMethodMissing(method, name, caller, callType)) {
            return Helpers.callMethodMissing(context, self, method.getVisibility(), name, callType, args, block);
        }
        return method.call(context, self, this, name, args, block);
    }
    
    public IRubyObject finvoke(ThreadContext context, IRubyObject self, String name,
            IRubyObject[] args, Block block) {
        assert args != null;
        DynamicMethod method = searchMethod(name);
        if (shouldCallMethodMissing(method)) {
            return Helpers.callMethodMissing(context, self, method.getVisibility(), name, CallType.FUNCTIONAL, args, block);
        }
        return method.call(context, self, this, name, args, block);
    }
    
    public IRubyObject invoke(ThreadContext context, IRubyObject self, String name,
            IRubyObject arg, CallType callType, Block block) {
        DynamicMethod method = searchMethod(name);
        IRubyObject caller = context.getFrameSelf();
        if (shouldCallMethodMissing(method, name, caller, callType)) {
            return Helpers.callMethodMissing(context, self, method.getVisibility(), name, callType, arg, block);
        }
        return method.call(context, self, this, name, arg, block);
    }
    
    public IRubyObject finvoke(ThreadContext context, IRubyObject self, String name,
            IRubyObject arg, Block block) {
        DynamicMethod method = searchMethod(name);
        if (shouldCallMethodMissing(method)) {
            return Helpers.callMethodMissing(context, self, method.getVisibility(), name, CallType.FUNCTIONAL, arg, block);
        }
        return method.call(context, self, this, name, arg, block);
    }
    
    public IRubyObject invoke(ThreadContext context, IRubyObject self, String name,
            IRubyObject arg0, IRubyObject arg1, CallType callType, Block block) {
        DynamicMethod method = searchMethod(name);
        IRubyObject caller = context.getFrameSelf();
        if (shouldCallMethodMissing(method, name, caller, callType)) {
            return Helpers.callMethodMissing(context, self, method.getVisibility(), name, callType, arg0, arg1, block);
        }
        return method.call(context, self, this, name, arg0, arg1, block);
    }
    
    public IRubyObject finvoke(ThreadContext context, IRubyObject self, String name,
            IRubyObject arg0, IRubyObject arg1, Block block) {
        DynamicMethod method = searchMethod(name);
        if (shouldCallMethodMissing(method)) {
            return Helpers.callMethodMissing(context, self, method.getVisibility(), name, CallType.FUNCTIONAL, arg0, arg1, block);
        }
        return method.call(context, self, this, name, arg0, arg1, block);
    }
    
    public IRubyObject invoke(ThreadContext context, IRubyObject self, String name,
            IRubyObject arg0, IRubyObject arg1, IRubyObject arg2, CallType callType, Block block) {
        DynamicMethod method = searchMethod(name);
        IRubyObject caller = context.getFrameSelf();
        if (shouldCallMethodMissing(method, name, caller, callType)) {
            return Helpers.callMethodMissing(context, self, method.getVisibility(), name, callType, arg0, arg1, arg2, block);
        }
        return method.call(context, self, this, name, arg0, arg1, arg2, block);
    }
    
    public IRubyObject finvoke(ThreadContext context, IRubyObject self, String name,
            IRubyObject arg0, IRubyObject arg1, IRubyObject arg2, Block block) {
        DynamicMethod method = searchMethod(name);
        if (shouldCallMethodMissing(method)) {
            return Helpers.callMethodMissing(context, self, method.getVisibility(), name, CallType.FUNCTIONAL, arg0, arg1, arg2, block);
        }
        return method.call(context, self, this, name, arg0, arg1, arg2, block);
    }
    
    public IRubyObject invoke(ThreadContext context, IRubyObject self, String name,
            CallType callType) {
        DynamicMethod method = searchMethod(name);
        IRubyObject caller = context.getFrameSelf();
        if (shouldCallMethodMissing(method, name, caller, callType)) {
            return Helpers.callMethodMissing(context, self, method.getVisibility(), name, callType, Block.NULL_BLOCK);
        }
        return method.call(context, self, this, name);
    }
    
    public IRubyObject finvoke(ThreadContext context, IRubyObject self, String name) {
        DynamicMethod method = searchMethod(name);
        if (shouldCallMethodMissing(method)) {
            return Helpers.callMethodMissing(context, self, method.getVisibility(), name, CallType.FUNCTIONAL, Block.NULL_BLOCK);
        }
        return method.call(context, self, this, name);
    }

    public IRubyObject finvokeChecked(ThreadContext context, IRubyObject self, String name) {
        RubyClass klass = self.getMetaClass();
        DynamicMethod me;
        if (!checkFuncallRespondTo(context, self.getMetaClass(), self, name))
            return null;

        me = searchMethod(name);
        if (!checkFuncallCallable(context, me, CallType.FUNCTIONAL, self)) {
            return checkFuncallMissing(context, klass, self, name);
        }
        return me.call(context, self, klass, name);
    }

    // MRI: check_funcall_exec
    private static IRubyObject checkFuncallExec(ThreadContext context, IRubyObject self, String name, IRubyObject... args) {
        IRubyObject[] newArgs = new IRubyObject[args.length + 1];
        System.arraycopy(args, 0, newArgs, 1, args.length);
        newArgs[0] = context.runtime.newSymbol(name);
        return self.callMethod(context, "method_missing", newArgs);
    }

    // MRI: check_funcall_failed
    private static IRubyObject checkFuncallFailed(ThreadContext context, IRubyObject self, String name, RubyClass expClass, IRubyObject... args) {
        if (self.respondsTo(name)) {
            throw context.runtime.newRaiseException(expClass, name);
        }
        return null;
    }

    // MRI: check_funcall_respond_to
    private static boolean checkFuncallRespondTo(ThreadContext context, RubyClass klass, IRubyObject recv, String mid) {
        Ruby runtime = context.runtime;
        RubyClass defined_class;
        DynamicMethod me = klass.searchMethod("respond_to?");

        // NOTE: isBuiltin here would be NOEX_BASIC in MRI, a flag only added to respond_to?, method_missing, and
        //       respond_to_missing? Same effect, I believe.
        if (me != null && !me.isUndefined() && !me.isBuiltin()) {
            Arity arity = me.getArity();

            if (arity.getValue() > 2)
                throw runtime.newArgumentError("respond_to? must accept 1 or 2 arguments (requires " + arity + ")");

            IRubyObject result = me.call(context, recv, klass, "respond_to?", runtime.newString(mid), runtime.getTrue());
            if (!result.isTrue()) {
                return false;
            }
        }
        return true;
    }

    // MRI: check_funcall_callable
    public static boolean checkFuncallCallable(ThreadContext context, DynamicMethod method, CallType callType, IRubyObject self) {
        return rbMethodCallStatus(context, method, callType, self);
    }

    // MRI: rb_method_call_status
    // FIXME: Partial impl because we don't have these "NOEX" flags
    public static boolean rbMethodCallStatus(ThreadContext context, DynamicMethod method, CallType callType, IRubyObject self) {
<<<<<<< HEAD
        return !method.isUndefined() && method.isCallableFrom(self, callType);
=======
        return method != null && !method.isUndefined() && method.isCallableFrom(self, callType);
>>>>>>> 81879f19
    }

    private static IRubyObject checkFuncallMissing(ThreadContext context, RubyClass klass, IRubyObject self, String method, IRubyObject... args) {
        Ruby runtime = context.runtime;
        if (klass.isMethodBuiltin("method_missing")) {
            return null;
        }
        else {
            try {
                return checkFuncallExec(context, self, method, args);
            } catch (RaiseException e) {
                // clear $!
                context.setErrorInfo(context.nil);
                return checkFuncallFailed(context, self, method, runtime.getNoMethodError(), args);
            }
        }
    }
    
    public IRubyObject invoke(ThreadContext context, IRubyObject self, String name,
            IRubyObject[] args, CallType callType) {
        assert args != null;
        DynamicMethod method = searchMethod(name);
        IRubyObject caller = context.getFrameSelf();
        if (shouldCallMethodMissing(method, name, caller, callType)) {
            return Helpers.callMethodMissing(context, self, method.getVisibility(), name, callType, args, Block.NULL_BLOCK);
        }
        return method.call(context, self, this, name, args);
    }
    
    public IRubyObject finvoke(ThreadContext context, IRubyObject self, String name,
            IRubyObject[] args) {
        assert args != null;
        DynamicMethod method = searchMethod(name);
        if (shouldCallMethodMissing(method)) {
            return Helpers.callMethodMissing(context, self, method.getVisibility(), name, CallType.FUNCTIONAL, args, Block.NULL_BLOCK);
        }
        return method.call(context, self, this, name, args);
    }
    
    public IRubyObject invoke(ThreadContext context, IRubyObject self, String name,
            IRubyObject arg, CallType callType) {
        DynamicMethod method = searchMethod(name);
        IRubyObject caller = context.getFrameSelf();
        if (shouldCallMethodMissing(method, name, caller, callType)) {
            return Helpers.callMethodMissing(context, self, method.getVisibility(), name, callType, arg, Block.NULL_BLOCK);
        }
        return method.call(context, self, this, name, arg);
    }
    
    public IRubyObject finvoke(ThreadContext context, IRubyObject self, String name,
            IRubyObject arg) {
        DynamicMethod method = searchMethod(name);
        if (shouldCallMethodMissing(method)) {
            return Helpers.callMethodMissing(context, self, method.getVisibility(), name, CallType.FUNCTIONAL, arg, Block.NULL_BLOCK);
        }
        return method.call(context, self, this, name, arg);
    }
    
    public IRubyObject invoke(ThreadContext context, IRubyObject self, String name,
            IRubyObject arg0, IRubyObject arg1, CallType callType) {
        DynamicMethod method = searchMethod(name);
        IRubyObject caller = context.getFrameSelf();
        if (shouldCallMethodMissing(method, name, caller, callType)) {
            return Helpers.callMethodMissing(context, self, method.getVisibility(), name, callType, arg0, arg1, Block.NULL_BLOCK);
        }
        return method.call(context, self, this, name, arg0, arg1);
    }
    
    public IRubyObject finvoke(ThreadContext context, IRubyObject self, String name,
            IRubyObject arg0, IRubyObject arg1) {
        DynamicMethod method = searchMethod(name);
        if (shouldCallMethodMissing(method)) {
            return Helpers.callMethodMissing(context, self, method.getVisibility(), name, CallType.FUNCTIONAL, arg0, arg1, Block.NULL_BLOCK);
        }
        return method.call(context, self, this, name, arg0, arg1);
    }
    
    public IRubyObject invoke(ThreadContext context, IRubyObject self, String name,
            IRubyObject arg0, IRubyObject arg1, IRubyObject arg2, CallType callType) {
        DynamicMethod method = searchMethod(name);
        IRubyObject caller = context.getFrameSelf();
        if (shouldCallMethodMissing(method, name, caller, callType)) {
            return Helpers.callMethodMissing(context, self, method.getVisibility(), name, callType, arg0, arg1, arg2, Block.NULL_BLOCK);
        }
        return method.call(context, self, this, name, arg0, arg1, arg2);
    }
    
    public IRubyObject finvoke(ThreadContext context, IRubyObject self, String name,
            IRubyObject arg0, IRubyObject arg1, IRubyObject arg2) {
        DynamicMethod method = searchMethod(name);
        if (shouldCallMethodMissing(method)) {
            return Helpers.callMethodMissing(context, self, method.getVisibility(), name, CallType.FUNCTIONAL, arg0, arg1, arg2, Block.NULL_BLOCK);
        }
        return method.call(context, self, this, name, arg0, arg1, arg2);
    }

    private void dumpReifiedClass(String dumpDir, String javaPath, byte[] classBytes) {
        if (dumpDir != null) {
            if (dumpDir.equals("")) {
                dumpDir = ".";
            }
            java.io.FileOutputStream classStream = null;
            try {
                java.io.File classFile = new java.io.File(dumpDir, javaPath + ".class");
                classFile.getParentFile().mkdirs();
                classStream = new java.io.FileOutputStream(classFile);
                classStream.write(classBytes);
            } catch (IOException io) {
                getRuntime().getWarnings().warn("unable to dump class file: " + io.getMessage());
            } finally {
                if (classStream != null) {
                    try {
                        classStream.close();
                    } catch (IOException ignored) {
                    }
                }
            }
        }
    }

    private void generateMethodAnnotations(Map<Class, Map<String, Object>> methodAnnos, SkinnyMethodAdapter m, List<Map<Class, Map<String, Object>>> parameterAnnos) {
        if (methodAnnos != null && methodAnnos.size() != 0) {
            for (Map.Entry<Class, Map<String, Object>> entry : methodAnnos.entrySet()) {
                m.visitAnnotationWithFields(ci(entry.getKey()), true, entry.getValue());
            }
        }
        if (parameterAnnos != null && parameterAnnos.size() != 0) {
            for (int i = 0; i < parameterAnnos.size(); i++) {
                Map<Class, Map<String, Object>> annos = parameterAnnos.get(i);
                if (annos != null && annos.size() != 0) {
                    for (Iterator<Map.Entry<Class, Map<String, Object>>> it = annos.entrySet().iterator(); it.hasNext();) {
                        Map.Entry<Class, Map<String, Object>> entry = it.next();
                        m.visitParameterAnnotationWithFields(i, ci(entry.getKey()), true, entry.getValue());
                    }
                }
            }
        }
    }
    
    private boolean shouldCallMethodMissing(DynamicMethod method) {
        return method.isUndefined();
    }
    private boolean shouldCallMethodMissing(DynamicMethod method, String name, IRubyObject caller, CallType callType) {
        return method.isUndefined() || notVisibleAndNotMethodMissing(method, name, caller, callType);
    }
    
    public IRubyObject invokeInherited(ThreadContext context, IRubyObject self, IRubyObject subclass) {
        DynamicMethod method = getMetaClass().searchMethod("inherited");

        if (method.isUndefined()) {
            return Helpers.callMethodMissing(context, self, method.getVisibility(), "inherited", CallType.FUNCTIONAL, Block.NULL_BLOCK);
        }

        return method.call(context, self, getMetaClass(), "inherited", subclass, Block.NULL_BLOCK);
    }

    /** rb_class_new_instance
    *
    */
    @JRubyMethod(name = "new", omit = true)
    public IRubyObject newInstance(ThreadContext context, Block block) {
        IRubyObject obj = allocate();
        baseCallSites[CS_IDX_INITIALIZE].call(context, obj, obj, block);
        return obj;
    }

    @JRubyMethod(name = "new", omit = true)
    public IRubyObject newInstance(ThreadContext context, IRubyObject arg0, Block block) {
        IRubyObject obj = allocate();
        baseCallSites[CS_IDX_INITIALIZE].call(context, obj, obj, arg0, block);
        return obj;
    }

    @JRubyMethod(name = "new", omit = true)
    public IRubyObject newInstance(ThreadContext context, IRubyObject arg0, IRubyObject arg1, Block block) {
        IRubyObject obj = allocate();
        baseCallSites[CS_IDX_INITIALIZE].call(context, obj, obj, arg0, arg1, block);
        return obj;
    }

    @JRubyMethod(name = "new", omit = true)
    public IRubyObject newInstance(ThreadContext context, IRubyObject arg0, IRubyObject arg1, IRubyObject arg2, Block block) {
        IRubyObject obj = allocate();
        baseCallSites[CS_IDX_INITIALIZE].call(context, obj, obj, arg0, arg1, arg2, block);
        return obj;
    }

    @JRubyMethod(name = "new", rest = true, omit = true)
    public IRubyObject newInstance(ThreadContext context, IRubyObject[] args, Block block) {
        IRubyObject obj = allocate();
        baseCallSites[CS_IDX_INITIALIZE].call(context, obj, obj, args, block);
        return obj;
    }

    /** rb_class_initialize
     * 
     */
    @Override
    public IRubyObject initialize(ThreadContext context, Block block) {
        return initialize19(context, block);
    }
        
    public IRubyObject initialize(ThreadContext context, IRubyObject superObject, Block block) {
        return initialize19(context, superObject, block);
    }
        
    @JRubyMethod(name = "initialize", visibility = PRIVATE)
    public IRubyObject initialize19(ThreadContext context, Block block) {
        checkNotInitialized();
        return initializeCommon(context, runtime.getObject(), block, true);
    }
        
    @JRubyMethod(name = "initialize", visibility = PRIVATE)
    public IRubyObject initialize19(ThreadContext context, IRubyObject superObject, Block block) {
        checkNotInitialized();
        checkInheritable(superObject);
        return initializeCommon(context, (RubyClass)superObject, block, true);
    }

    private IRubyObject initializeCommon(ThreadContext context, RubyClass superClazz, Block block, boolean ruby1_9 /*callInheritBeforeSuper*/) {
        setSuperClass(superClazz);
        allocator = superClazz.allocator;
        makeMetaClass(superClazz.getMetaClass());

        marshal = superClazz.marshal;

        superClazz.addSubclass(this);

        if (ruby1_9) {
            inherit(superClazz);
            super.initialize(context, block);
        } else {
            super.initialize(context, block);
            inherit(superClazz);
        }

        return this;
    }

    /** rb_class_init_copy
     * 
     */
    @JRubyMethod(name = "initialize_copy", required = 1, visibility = PRIVATE)
    @Override
    public IRubyObject initialize_copy(IRubyObject original){
        checkNotInitialized();
        if (original instanceof MetaClass) throw runtime.newTypeError("can't copy singleton class");        
        
        super.initialize_copy(original);
        allocator = ((RubyClass)original).allocator; 
        return this;        
    }

    protected void setModuleSuperClass(RubyClass superClass) {
        // remove us from old superclass's child classes
        if (this.superClass != null) this.superClass.removeSubclass(this);
        // add us to new superclass's child classes
        superClass.addSubclass(this);
        // update superclass reference
        setSuperClass(superClass);
    }
    
    public Collection<RubyClass> subclasses(boolean includeDescendants) {
        Set<RubyClass> mySubclasses = subclasses;
        if (mySubclasses != null) {
            Collection<RubyClass> mine = new ArrayList<RubyClass>(mySubclasses);
            if (includeDescendants) {
                for (RubyClass i: mySubclasses) {
                    mine.addAll(i.subclasses(includeDescendants));
                }
            }

            return mine;
        } else {
            return Collections.EMPTY_LIST;
        }
    }

    /**
     * Add a new subclass to the weak set of subclasses.
     *
     * This version always constructs a new set to avoid having to synchronize
     * against the set when iterating it for invalidation in
     * invalidateCacheDescendants.
     *
     * @param subclass The subclass to add
     */
    public synchronized void addSubclass(RubyClass subclass) {
        synchronized (runtime.getHierarchyLock()) {
            Set<RubyClass> oldSubclasses = subclasses;
            if (oldSubclasses == null) subclasses = oldSubclasses = new WeakHashSet<RubyClass>(4);
            oldSubclasses.add(subclass);
        }
    }
    
    /**
     * Remove a subclass from the weak set of subclasses.
     *
     * @param subclass The subclass to remove
     */
    public synchronized void removeSubclass(RubyClass subclass) {
        synchronized (runtime.getHierarchyLock()) {
            Set<RubyClass> oldSubclasses = subclasses;
            if (oldSubclasses == null) return;

            oldSubclasses.remove(subclass);
        }
    }

    /**
     * Replace an existing subclass with a new one.
     *
     * @param subclass The subclass to remove
     * @param newSubclass The subclass to replace it with
     */
    public synchronized void replaceSubclass(RubyClass subclass, RubyClass newSubclass) {
        synchronized (runtime.getHierarchyLock()) {
            Set<RubyClass> oldSubclasses = subclasses;
            if (oldSubclasses == null) return;

            oldSubclasses.remove(subclass);
            oldSubclasses.add(newSubclass);
        }
    }

    @Override
    public void becomeSynchronized() {
        // make this class and all subclasses sync
        synchronized (getRuntime().getHierarchyLock()) {
            super.becomeSynchronized();
            Set<RubyClass> mySubclasses = subclasses;
            if (mySubclasses != null) for (RubyClass subclass : mySubclasses) {
                subclass.becomeSynchronized();
            }
        }
    }

    /**
     * Invalidate all subclasses of this class by walking the set of all
     * subclasses and asking them to invalidate themselves.
     *
     * Note that this version works against a reference to the current set of
     * subclasses, which could be replaced by the time this iteration is
     * complete. In theory, there may be a path by which invalidation would
     * miss a class added during the invalidation process, but the exposure is
     * minimal if it exists at all. The only way to prevent it would be to
     * synchronize both invalidation and subclass set modification against a
     * global lock, which we would like to avoid.
     */
    @Override
    public void invalidateCacheDescendants() {
        super.invalidateCacheDescendants();

        synchronized (runtime.getHierarchyLock()) {
            Set<RubyClass> mySubclasses = subclasses;
            if (mySubclasses != null) for (RubyClass subclass : mySubclasses) {
                subclass.invalidateCacheDescendants();
            }
        }
    }
    
    public void addInvalidatorsAndFlush(List<Invalidator> invalidators) {
        // add this class's invalidators to the aggregate
        invalidators.add(methodInvalidator);
        
        // if we're not at boot time, don't bother fully clearing caches
        if (!runtime.isBootingCore()) cachedMethods.clear();

        // no subclasses, don't bother with lock and iteration
        if (subclasses == null || subclasses.isEmpty()) return;
        
        // cascade into subclasses
        synchronized (runtime.getHierarchyLock()) {
            Set<RubyClass> mySubclasses = subclasses;
            if (mySubclasses != null) for (RubyClass subclass : mySubclasses) {
                subclass.addInvalidatorsAndFlush(invalidators);
            }
        }
    }
    
    public Ruby getClassRuntime() {
        return runtime;
    }

    public final RubyClass getRealClass() {
        return realClass;
    }    

    @JRubyMethod(name = "inherited", required = 1, visibility = PRIVATE)
    public IRubyObject inherited(ThreadContext context, IRubyObject arg) {
        return runtime.getNil();
    }

    /** rb_class_inherited (reversed semantics!)
     * 
     */
    public void inherit(RubyClass superClazz) {
        if (superClazz == null) superClazz = runtime.getObject();

        if (getRuntime().getNil() != null) {
            superClazz.invokeInherited(runtime.getCurrentContext(), superClazz, this);
        }
    }

    /** Return the real super class of this class.
     * 
     * rb_class_superclass
     *
     */    
    @JRubyMethod(name = "superclass")
    public IRubyObject superclass(ThreadContext context) {
        RubyClass superClazz = superClass;
        
        if (superClazz == null) {
            if (metaClass == runtime.getBasicObject().getMetaClass()) return runtime.getNil();
            throw runtime.newTypeError("uninitialized class");
        }

        while (superClazz != null && superClazz.isIncluded()) superClazz = superClazz.superClass;

        return superClazz != null ? superClazz : runtime.getNil();
    }

    private void checkNotInitialized() {
        if (superClass != null || this == runtime.getBasicObject()) {
            throw runtime.newTypeError("already initialized class");
        }
    }
    /** rb_check_inheritable
     * 
     */
    public static void checkInheritable(IRubyObject superClass) {
        if (!(superClass instanceof RubyClass)) {
            throw superClass.getRuntime().newTypeError("superclass must be a Class (" + superClass.getMetaClass() + " given)"); 
        }
        if (((RubyClass)superClass).isSingleton()) {
            throw superClass.getRuntime().newTypeError("can't make subclass of virtual class");
        }        
    }

    public final ObjectMarshal getMarshal() {
        return marshal;
    }
    
    public final void setMarshal(ObjectMarshal marshal) {
        this.marshal = marshal;
    }
    
    public final void marshal(Object obj, MarshalStream marshalStream) throws IOException {
        getMarshal().marshalTo(runtime, obj, this, marshalStream);
    }
    
    public final Object unmarshal(UnmarshalStream unmarshalStream) throws IOException {
        return getMarshal().unmarshalFrom(runtime, this, unmarshalStream);
    }
    
    public static void marshalTo(RubyClass clazz, MarshalStream output) throws java.io.IOException {
        output.registerLinkTarget(clazz);
        output.writeString(MarshalStream.getPathFromClass(clazz));
    }

    public static RubyClass unmarshalFrom(UnmarshalStream input) throws java.io.IOException {
        String name = RubyString.byteListToString(input.unmarshalString());
        RubyClass result = UnmarshalStream.getClassFromPath(input.getRuntime(), name);
        input.registerLinkTarget(result);
        return result;
    }

    protected static final ObjectMarshal DEFAULT_OBJECT_MARSHAL = new ObjectMarshal() {
        @Override
        public void marshalTo(Ruby runtime, Object obj, RubyClass type,
                              MarshalStream marshalStream) throws IOException {
            IRubyObject object = (IRubyObject)obj;
            
            marshalStream.registerLinkTarget(object);
            marshalStream.dumpVariables(object.getVariableList());
        }

        @Override
        public Object unmarshalFrom(Ruby runtime, RubyClass type,
                                    UnmarshalStream unmarshalStream) throws IOException {
            IRubyObject result = type.allocate();
            
            unmarshalStream.registerLinkTarget(result);

            unmarshalStream.defaultVariablesUnmarshal(result);

            return result;
        }
    };

    /**
     * Whether this class can be reified into a Java class. Currently only objects
     * that descend from Object (or descend from Ruby-based classes that descend
     * from Object) can be reified.
     *
     * @return true if the class can be reified, false otherwise
     */
    public boolean isReifiable() {
        RubyClass realSuper = null;

        // already reified is not reifiable
        if (reifiedClass != null) return false;

        // root classes are not reifiable
        if (superClass == null || (realSuper = superClass.getRealClass()) == null) return false;

        Class reifiedSuper = realSuper.reifiedClass;
        
        // if super has been reified or is a native class
        if (reifiedSuper != null) {
            
            // super must be Object, BasicObject, or a reified user class
            return reifiedSuper == RubyObject.class ||
                    reifiedSuper == RubyBasicObject.class ||
                    Reified.class.isAssignableFrom(reifiedSuper);
        } else {
            // non-native, non-reified super; recurse
            return realSuper.isReifiable();
        }
    }
    
    public void reifyWithAncestors() {
        reifyWithAncestors(null, true);
    }
    public void reifyWithAncestors(String classDumpDir) {
        reifyWithAncestors(classDumpDir, true);
    }
    public void reifyWithAncestors(boolean useChildLoader) {
        reifyWithAncestors(null, useChildLoader);
    }
    
    /**
     * Reify this class, first reifying all its ancestors. This causes the
     * reified class and all ancestors' reified classes to come into existence,
     * so any future changes will not be reflected.
     *
     * This form also accepts a string argument indicating a path in which to dump
     * the intermediate reified class bytes.
     *
     * @param classDumpDir the path in which to dump reified class bytes
     * @param useChildLoader whether to load the class into its own child classloader
     */
    public void reifyWithAncestors(String classDumpDir, boolean useChildLoader) {
        if (isReifiable()) {
            RubyClass realSuper = getSuperClass().getRealClass();

            if (realSuper.reifiedClass == null) realSuper.reifyWithAncestors(classDumpDir, useChildLoader);
            reify(classDumpDir, useChildLoader);
        }
    }

    private static final boolean DEBUG_REIFY = false;

    public synchronized void reify() {
        reify(null, true);
    }
    public synchronized void reify(String classDumpDir) {
        reify(classDumpDir, true);
    }
    public synchronized void reify(boolean useChildLoader) {
        reify(null, useChildLoader);
    }

    /**
     * Stand up a real Java class for the backing store of this object
     * @param classDumpDir Directory to save reified java class
     */
    public synchronized void reify(String classDumpDir, boolean useChildLoader) {
        // re-check reifiable in case another reify call has jumped in ahead of us
        if (!isReifiable()) return;
        
        Class reifiedParent = RubyObject.class;

        // calculate an appropriate name, using "Anonymous####" if none is present
        String name;
        if (getBaseName() == null) {
            name = "AnonymousRubyClass__" + id;
        } else {
            name = getName();
        }
        
        String javaName = "rubyobj." + name.replaceAll("::", ".");
        String javaPath = "rubyobj/" + name.replaceAll("::", "/");
        ClassDefiningClassLoader parentCL;
        Class parentReified = superClass.getRealClass().getReifiedClass();
        if (parentReified == null) {
            throw getClassRuntime().newTypeError("class " + getName() + " parent class is not yet reified");
        }
        
        if (parentReified.getClassLoader() instanceof OneShotClassLoader) {
            parentCL = (OneShotClassLoader)superClass.getRealClass().getReifiedClass().getClassLoader();
        } else {
            if (useChildLoader) {
                parentCL = new OneShotClassLoader(runtime.getJRubyClassLoader());
            } else {
                parentCL = runtime.getJRubyClassLoader();
            }
        }

        if (superClass.reifiedClass != null) {
            reifiedParent = superClass.reifiedClass;
        }

        Class[] interfaces = Java.getInterfacesFromRubyClass(this);
        String[] interfaceNames = new String[interfaces.length + 1];
        
        // mark this as a Reified class
        interfaceNames[0] = p(Reified.class);

        // add the other user-specified interfaces
        for (int i = 0; i < interfaces.length; i++) {
            interfaceNames[i + 1] = p(interfaces[i]);
        }

        ClassWriter cw = new ClassWriter(ClassWriter.COMPUTE_FRAMES | ClassWriter.COMPUTE_MAXS);
        cw.visit(RubyInstanceConfig.JAVA_VERSION, ACC_PUBLIC + ACC_SUPER, javaPath, null, p(reifiedParent),
                interfaceNames);

        if (classAnnotations != null && !classAnnotations.isEmpty()) {
            for (Map.Entry<Class,Map<String,Object>> entry : classAnnotations.entrySet()) {
                Class annoType = entry.getKey();
                Map<String,Object> fields = entry.getValue();

                AnnotationVisitor av = cw.visitAnnotation(ci(annoType), true);
                CodegenUtils.visitAnnotationFields(av, fields);
                av.visitEnd();
            }
        }

        // fields to hold Ruby and RubyClass references
        cw.visitField(ACC_STATIC | ACC_PRIVATE, "ruby", ci(Ruby.class), null, null);
        cw.visitField(ACC_STATIC | ACC_PRIVATE, "rubyClass", ci(RubyClass.class), null, null);

        // static initializing method
        SkinnyMethodAdapter m = new SkinnyMethodAdapter(cw, ACC_PUBLIC | ACC_STATIC, "clinit", sig(void.class, Ruby.class, RubyClass.class), null, null);
        m.start();
        m.aload(0);
        m.putstatic(javaPath, "ruby", ci(Ruby.class));
        m.aload(1);
        m.putstatic(javaPath, "rubyClass", ci(RubyClass.class));
        m.voidreturn();
        m.end();

        // standard constructor that accepts Ruby, RubyClass
        m = new SkinnyMethodAdapter(cw, ACC_PUBLIC, "<init>", sig(void.class, Ruby.class, RubyClass.class), null, null);
        m.aload(0);
        m.aload(1);
        m.aload(2);
        m.invokespecial(p(reifiedParent), "<init>", sig(void.class, Ruby.class, RubyClass.class));
        m.voidreturn();
        m.end();

        // no-arg constructor using static references to Ruby and RubyClass
        m = new SkinnyMethodAdapter(cw, ACC_PUBLIC, "<init>", CodegenUtils.sig(void.class), null, null);
        m.aload(0);
        m.getstatic(javaPath, "ruby", ci(Ruby.class));
        m.getstatic(javaPath, "rubyClass", ci(RubyClass.class));
        m.invokespecial(p(reifiedParent), "<init>", sig(void.class, Ruby.class, RubyClass.class));
        m.voidreturn();
        m.end();

        // define fields
        for (Map.Entry<String, Class> fieldSignature : getFieldSignatures().entrySet()) {
            String fieldName = fieldSignature.getKey();
            Class type = fieldSignature.getValue();
            Map<Class, Map<String, Object>> fieldAnnos = getFieldAnnotations().get(fieldName);

            FieldVisitor fieldVisitor = cw.visitField(ACC_PUBLIC, fieldName, ci(type), null, null);

            if (fieldAnnos == null) {
              continue;
            }

            for (Map.Entry<Class, Map<String, Object>> fieldAnno : fieldAnnos.entrySet()) {
                Class annoType = fieldAnno.getKey();
                AnnotationVisitor av = fieldVisitor.visitAnnotation(ci(annoType), true);
                CodegenUtils.visitAnnotationFields(av, fieldAnno.getValue());
            }
            fieldVisitor.visitEnd();
        }

        // gather a list of instance methods, so we don't accidentally make static ones that conflict
        Set<String> instanceMethods = new HashSet<String>();

        // define instance methods
        for (Map.Entry<String,DynamicMethod> methodEntry : getMethods().entrySet()) {
            String methodName = methodEntry.getKey();

            if (!JavaNameMangler.willMethodMangleOk(methodName)) continue;

            String javaMethodName = JavaNameMangler.mangleMethodName(methodName);

            Map<Class,Map<String,Object>> methodAnnos = getMethodAnnotations().get(methodName);
            List<Map<Class,Map<String,Object>>> parameterAnnos = getParameterAnnotations().get(methodName);
            Class[] methodSignature = getMethodSignatures().get(methodName);

            String signature;
            if (methodSignature == null) {
                // non-signature signature with just IRubyObject
                switch (methodEntry.getValue().getArity().getValue()) {
                case 0:
                    signature = sig(IRubyObject.class);
                    m = new SkinnyMethodAdapter(cw, ACC_PUBLIC | ACC_VARARGS, javaMethodName, signature, null, null);
                    generateMethodAnnotations(methodAnnos, m, parameterAnnos);

                    m.aload(0);
                    m.ldc(methodName);
                    m.invokevirtual(javaPath, "callMethod", sig(IRubyObject.class, String.class));
                    break;
                default:
                    signature = sig(IRubyObject.class, IRubyObject[].class);
                    m = new SkinnyMethodAdapter(cw, ACC_PUBLIC | ACC_VARARGS, javaMethodName, signature, null, null);
                    generateMethodAnnotations(methodAnnos, m, parameterAnnos);

                    m.aload(0);
                    m.ldc(methodName);
                    m.aload(1);
                    m.invokevirtual(javaPath, "callMethod", sig(IRubyObject.class, String.class, IRubyObject[].class));
                }
                m.areturn();
            } else {
                // generate a real method signature for the method, with to/from coercions

                // indices for temp values
                Class[] params = new Class[methodSignature.length - 1];
                System.arraycopy(methodSignature, 1, params, 0, params.length);
                int baseIndex = 1;
                for (Class paramType : params) {
                    if (paramType == double.class || paramType == long.class) {
                        baseIndex += 2;
                    } else {
                        baseIndex += 1;
                    }
                }
                int rubyIndex = baseIndex;

                signature = sig(methodSignature[0], params);
                m = new SkinnyMethodAdapter(cw, ACC_PUBLIC | ACC_VARARGS, javaMethodName, signature, null, null);
                generateMethodAnnotations(methodAnnos, m, parameterAnnos);

                m.getstatic(javaPath, "ruby", ci(Ruby.class));
                m.astore(rubyIndex);

                m.aload(0); // self
                m.ldc(methodName); // method name
                RealClassGenerator.coerceArgumentsToRuby(m, params, rubyIndex);
                m.invokevirtual(javaPath, "callMethod", sig(IRubyObject.class, String.class, IRubyObject[].class));

                RealClassGenerator.coerceResultAndReturn(m, methodSignature[0]);
            }

            if (DEBUG_REIFY) LOG.debug("defining {}#{} as {}#{}", getName(), methodName, javaName, javaMethodName + signature);

            instanceMethods.add(javaMethodName + signature);

            m.end();
        }

        // define class/static methods
        for (Map.Entry<String,DynamicMethod> methodEntry : getMetaClass().getMethods().entrySet()) {
            String methodName = methodEntry.getKey();

            if (!JavaNameMangler.willMethodMangleOk(methodName)) continue;

            String javaMethodName = JavaNameMangler.mangleMethodName(methodName);

            Map<Class,Map<String,Object>> methodAnnos = getMetaClass().getMethodAnnotations().get(methodName);
            List<Map<Class,Map<String,Object>>> parameterAnnos = getMetaClass().getParameterAnnotations().get(methodName);
            Class[] methodSignature = getMetaClass().getMethodSignatures().get(methodName);

            String signature;
            if (methodSignature == null) {
                // non-signature signature with just IRubyObject
                switch (methodEntry.getValue().getArity().getValue()) {
                case 0:
                    signature = sig(IRubyObject.class);
                    if (instanceMethods.contains(javaMethodName + signature)) continue;
                    m = new SkinnyMethodAdapter(cw, ACC_PUBLIC | ACC_VARARGS | ACC_STATIC, javaMethodName, signature, null, null);
                    generateMethodAnnotations(methodAnnos, m, parameterAnnos);

                    m.getstatic(javaPath, "rubyClass", ci(RubyClass.class));
                    //m.invokevirtual("org/jruby/RubyClass", "getMetaClass", sig(RubyClass.class) );
                    m.ldc(methodName); // Method name
                    m.invokevirtual("org/jruby/RubyClass", "callMethod", sig(IRubyObject.class, String.class) );
                    break;
                default:
                    signature = sig(IRubyObject.class, IRubyObject[].class);
                    if (instanceMethods.contains(javaMethodName + signature)) continue;
                    m = new SkinnyMethodAdapter(cw, ACC_PUBLIC | ACC_VARARGS | ACC_STATIC, javaMethodName, signature, null, null);
                    generateMethodAnnotations(methodAnnos, m, parameterAnnos);

                    m.getstatic(javaPath, "rubyClass", ci(RubyClass.class));
                    m.ldc(methodName); // Method name
                    m.aload(0);
                    m.invokevirtual("org/jruby/RubyClass", "callMethod", sig(IRubyObject.class, String.class, IRubyObject[].class) );
                }
                m.areturn();
            } else {
                // generate a real method signature for the method, with to/from coercions

                // indices for temp values
                Class[] params = new Class[methodSignature.length - 1];
                System.arraycopy(methodSignature, 1, params, 0, params.length);
                int baseIndex = 0;
                for (Class paramType : params) {
                    if (paramType == double.class || paramType == long.class) {
                        baseIndex += 2;
                    } else {
                        baseIndex += 1;
                    }
                }
                int rubyIndex = baseIndex;

                signature = sig(methodSignature[0], params);
                if (instanceMethods.contains(javaMethodName + signature)) continue;
                m = new SkinnyMethodAdapter(cw, ACC_PUBLIC | ACC_VARARGS | ACC_STATIC, javaMethodName, signature, null, null);
                generateMethodAnnotations(methodAnnos, m, parameterAnnos);

                m.getstatic(javaPath, "ruby", ci(Ruby.class));
                m.astore(rubyIndex);

                m.getstatic(javaPath, "rubyClass", ci(RubyClass.class));
                
                m.ldc(methodName); // method name
                RealClassGenerator.coerceArgumentsToRuby(m, params, rubyIndex);
                m.invokevirtual("org/jruby/RubyClass", "callMethod", sig(IRubyObject.class, String.class, IRubyObject[].class));

                RealClassGenerator.coerceResultAndReturn(m, methodSignature[0]);
            }

            if (DEBUG_REIFY) LOG.debug("defining {}.{} as {}.{}", getName(), methodName, javaName, javaMethodName + signature);

            m.end();
        }


        cw.visitEnd();
        byte[] classBytes = cw.toByteArray();



        // Attempt to load the name we plan to use; skip reification if it exists already (see #1229).
        Throwable failure = null;
        try {
            Class result = parentCL.defineClass(javaName, classBytes);
            dumpReifiedClass(classDumpDir, javaPath, classBytes);

            java.lang.reflect.Method clinit = result.getDeclaredMethod("clinit", Ruby.class, RubyClass.class);
            clinit.invoke(null, runtime, this);

            setClassAllocator(result);
            reifiedClass = result;

            return; // success
        } catch (LinkageError le) {
            // fall through to failure path
            failure = le;
        } catch (Exception e) {
            failure = e;
        }

        // If we get here, there's some other class in this classloader hierarchy with the same name. In order to
        // avoid a naming conflict, we set reified class to parent and skip reification.
        if (RubyInstanceConfig.REIFY_LOG_ERRORS) {
            LOG.error("failed to reify class " + getName() + " due to:");
            LOG.error(failure);
        }

        if (superClass.reifiedClass != null) {
            reifiedClass = superClass.reifiedClass;
            allocator = superClass.allocator;
        }
    }

    public void setReifiedClass(Class newReifiedClass) {
        this.reifiedClass = newReifiedClass;
    }

    public Class getReifiedClass() {
        return reifiedClass;
    }

    public Map<String, List<Map<Class, Map<String,Object>>>> getParameterAnnotations() {
        if (parameterAnnotations == null) return Collections.EMPTY_MAP;
        return parameterAnnotations;
    }

    public synchronized void addParameterAnnotation(String method, int i, Class annoClass, Map<String,Object> value) {
        if (parameterAnnotations == null) parameterAnnotations = new Hashtable<String,List<Map<Class,Map<String,Object>>>>();
        List<Map<Class,Map<String,Object>>> paramList = parameterAnnotations.get(method);
        if (paramList == null) {
            paramList = new ArrayList<Map<Class,Map<String,Object>>>(i + 1);
            parameterAnnotations.put(method, paramList);
        }
        if (paramList.size() < i + 1) {
            for (int j = paramList.size(); j < i + 1; j++) {
                paramList.add(null);
            }
        }
        if (annoClass != null && value != null) {
            Map<Class, Map<String, Object>> annos = paramList.get(i);
            if (annos == null) {
                annos = new HashMap<Class, Map<String, Object>>();
                paramList.set(i, annos);
            }
            annos.put(annoClass, value);
        } else {
            paramList.set(i, null);
        }
    }

    public Map<String,Map<Class,Map<String,Object>>> getMethodAnnotations() {
        if (methodAnnotations == null) return Collections.EMPTY_MAP;

        return methodAnnotations;
    }

    public Map<String,Map<Class,Map<String,Object>>> getFieldAnnotations() {
        if (fieldAnnotations == null) return Collections.EMPTY_MAP;

        return fieldAnnotations;
    }

    public synchronized void addMethodAnnotation(String methodName, Class annotation, Map fields) {
        if (methodAnnotations == null) methodAnnotations = new Hashtable<String,Map<Class,Map<String,Object>>>();

        Map<Class,Map<String,Object>> annos = methodAnnotations.get(methodName);
        if (annos == null) {
            annos = new Hashtable<Class,Map<String,Object>>();
            methodAnnotations.put(methodName, annos);
        }

        annos.put(annotation, fields);
    }

    public synchronized void addFieldAnnotation(String fieldName, Class annotation, Map fields) {
        if (fieldAnnotations == null) fieldAnnotations = new Hashtable<String,Map<Class,Map<String,Object>>>();

        Map<Class,Map<String,Object>> annos = fieldAnnotations.get(fieldName);
        if (annos == null) {
            annos = new Hashtable<Class,Map<String,Object>>();
            fieldAnnotations.put(fieldName, annos);
        }

        annos.put(annotation, fields);
    }


    public Map<String,Class[]> getMethodSignatures() {
        if (methodSignatures == null) return Collections.EMPTY_MAP;

        return methodSignatures;
    }

    public Map<String, Class> getFieldSignatures() {
        if (fieldSignatures == null) return Collections.EMPTY_MAP;

        return fieldSignatures;
    }

    public synchronized void addMethodSignature(String methodName, Class[] types) {
        if (methodSignatures == null) methodSignatures = new Hashtable<String,Class[]>();

        methodSignatures.put(methodName, types);
    }

    public synchronized void addFieldSignature(String fieldName, Class type) {
        if (fieldSignatures == null) fieldSignatures = new LinkedHashMap<String, Class>();

        fieldSignatures.put(fieldName, type);
    }

    public Map<Class,Map<String,Object>> getClassAnnotations() {
        if (classAnnotations == null) return Collections.EMPTY_MAP;

        return classAnnotations;
    }

    public synchronized void addClassAnnotation(Class annotation, Map fields) {
        if (classAnnotations == null) classAnnotations = new Hashtable<Class,Map<String,Object>>();

        classAnnotations.put(annotation, fields);
    }

    @Override
    public Object toJava(Class klass) {
        Class returnClass = null;

        if (klass == Class.class) {
            // Class requested; try java_class or else return nearest reified class
            if (respondsTo("java_class")) {
                return callMethod("java_class").toJava(klass);
            } else {
                for (RubyClass current = this; current != null; current = current.getSuperClass()) {
                    returnClass = current.getReifiedClass();
                    if (returnClass != null) return returnClass;
                }
            }
            // should never fall through, since RubyObject has a reified class
        }

        if (klass.isAssignableFrom(RubyClass.class)) {
            // they're asking for something RubyClass extends, give them that
            return this;
        }

        return super.toJava(klass);
    }

    /**
     * An enum defining the type of marshaling a given class's objects employ.
     */
    private static enum MarshalType {
        DEFAULT, NEW_USER, OLD_USER, DEFAULT_SLOW, NEW_USER_SLOW, USER_SLOW
    }

    /**
     * A tuple representing the mechanism by which objects should be marshaled.
     *
     * This tuple caches the type of marshaling to perform (from @MarshalType),
     * the method to be used for marshaling data (either marshal_load/dump or
     * _load/_dump), and the generation of the class at the time this tuple was
     * created. When "dump" or "load" are invoked, they either call the default
     * marshaling logic (@MarshalType.DEFAULT) or they further invoke the cached
     * marshal_dump/load or _dump/_load methods to marshal the data.
     *
     * It is expected that code outside MarshalTuple will validate that the
     * generation number still matches before invoking load or dump.
     */
    private static class MarshalTuple {
        /**
         * Construct a new MarshalTuple with the given values.
         *
         * @param method The method to invoke, or null in the case of default
         * marshaling.
         * @param type The type of marshaling to perform, from @MarshalType
         * @param generation The generation of the associated class at the time
         * of creation.
         */
        public MarshalTuple(DynamicMethod method, MarshalType type, int generation) {
            this.method = method;
            this.type = type;
            this.generation = generation;
        }

        /**
         * Dump the given object to the given stream, using the appropriate
         * marshaling method.
         *
         * @param stream The stream to which to dump
         * @param object The object to dump
         * @throws IOException If there is an IO error during dumping
         */
        public void dump(MarshalStream stream, IRubyObject object) throws IOException {
            switch (type) {
                case DEFAULT:
                    stream.writeDirectly(object);
                    return;
                case NEW_USER:
                    stream.userNewMarshal(object, method);
                    return;
                case OLD_USER:
                    stream.userMarshal(object, method);
                    return;
                case DEFAULT_SLOW:
                    if (object.respondsTo("marshal_dump")) {
                        stream.userNewMarshal(object);
                    } else if (object.respondsTo("_dump")) {
                        stream.userMarshal(object);
                    } else {
                        stream.writeDirectly(object);
                    }
                    return;
            }
        }

        /** A "null" tuple, used as the default value for caches. */
        public static final MarshalTuple NULL_TUPLE = new MarshalTuple(null, null, 0);
        /** The method associated with this tuple. */
        public final DynamicMethod method;
        /** The type of marshaling that will be performed */
        public final MarshalType type;
        /** The generation of the associated class at the time of creation */
        public final int generation;
    }

    /**
     * Marshal the given object to the marshaling stream, being "smart" and
     * caching how to do that marshaling.
     *
     * If the class defines a custom "respond_to?" method, then the behavior of
     * dumping could vary without our class structure knowing it. As a result,
     * we do only the slow-path classic behavior.
     *
     * If the class defines a real "marshal_dump" method, we cache and use that.
     *
     * If the class defines a real "_dump" method, we cache and use that.
     *
     * If the class neither defines none of the above methods, we use a fast
     * path directly to the default dumping logic.
     *
     * @param stream The stream to which to marshal the data
     * @param target The object whose data should be marshaled
     * @throws IOException If there is an IO exception while writing to the
     * stream.
     */
    public void smartDump(MarshalStream stream, IRubyObject target) throws IOException {
        MarshalTuple tuple;
        if ((tuple = cachedDumpMarshal).generation == generation) {
        } else {
            // recache
            DynamicMethod method = searchMethod("respond_to?");
            if (!method.equals(runtime.getRespondToMethod()) && !method.isUndefined()) {

                // custom respond_to?, always do slow default marshaling
                tuple = (cachedDumpMarshal = new MarshalTuple(null, MarshalType.DEFAULT_SLOW, generation));

            } else if (!(method = searchMethod("marshal_dump")).isUndefined()) {

                // object really has 'marshal_dump', cache "new" user marshaling
                tuple = (cachedDumpMarshal = new MarshalTuple(method, MarshalType.NEW_USER, generation));

            } else if (!(method = searchMethod("_dump")).isUndefined()) {

                // object really has '_dump', cache "old" user marshaling
                tuple = (cachedDumpMarshal = new MarshalTuple(method, MarshalType.OLD_USER, generation));

            } else {

                // no respond_to?, marshal_dump, or _dump, so cache default marshaling
                tuple = (cachedDumpMarshal = new MarshalTuple(null, MarshalType.DEFAULT, generation));
            }
        }

        tuple.dump(stream, target);
    }

    /**
     * Load marshaled data into a blank target object using marshal_load, being
     * "smart" and caching the mechanism for invoking marshal_load.
     *
     * If the class implements a custom respond_to?, cache nothing and go slow
     * path invocation of respond_to? and marshal_load every time. Raise error
     * if respond_to? :marshal_load returns true and no :marshal_load is
     * defined.
     *
     * If the class implements marshal_load, cache and use that.
     *
     * Otherwise, error, since marshal_load is not present.
     *
     * @param target The blank target object into which marshal_load will
     * deserialize the given data
     * @param data The marshaled data
     * @return The fully-populated target object
     */
    public IRubyObject smartLoadNewUser(IRubyObject target, IRubyObject data) {
        ThreadContext context = runtime.getCurrentContext();
        CacheEntry cache;
        if ((cache = cachedLoad).token == generation) {
            cache.method.call(context, target, this, "marshal_load", data);
            return target;
        } else {
            DynamicMethod method = searchMethod("respond_to?");
            if (!method.equals(runtime.getRespondToMethod()) && !method.isUndefined()) {

                // custom respond_to?, cache nothing and use slow path
                if (method.call(context, target, this, "respond_to?", runtime.newSymbol("marshal_load")).isTrue()) {
                    target.callMethod(context, "marshal_load", data);
                    return target;
                } else {
                    throw runtime.newTypeError("class " + getName() + " needs to have method `marshal_load'");
                }

            } else if (!(cache = searchWithCache("marshal_load")).method.isUndefined()) {

                // real marshal_load defined, cache and call it
                cachedLoad = cache;
                cache.method.call(context, target, this, "marshal_load", data);
                return target;

            } else {

                // go ahead and call, method_missing might handle it
                target.callMethod(context, "marshal_load", data);
                return target;
                
            }
        }
    }


    /**
     * Load marshaled data into a blank target object using _load, being
     * "smart" and caching the mechanism for invoking _load.
     *
     * If the metaclass implements custom respond_to?, cache nothing and go slow
     * path invocation of respond_to? and _load every time. Raise error if
     * respond_to? :_load returns true and no :_load is defined.
     *
     * If the metaclass implements _load, cache and use that.
     *
     * Otherwise, error, since _load is not present.
     *
     * @param data The marshaled data, to be reconstituted into an object by
     * _load
     * @return The fully-populated target object
     */
    public IRubyObject smartLoadOldUser(IRubyObject data) {
        ThreadContext context = runtime.getCurrentContext();
        CacheEntry cache;
        if ((cache = getSingletonClass().cachedLoad).token == getSingletonClass().generation) {
            return cache.method.call(context, this, getSingletonClass(), "_load", data);
        } else {
            DynamicMethod method = getSingletonClass().searchMethod("respond_to?");
            if (!method.equals(runtime.getRespondToMethod()) && !method.isUndefined()) {

                // custom respond_to?, cache nothing and use slow path
                if (method.call(context, this, getSingletonClass(), "respond_to?", runtime.newSymbol("_load")).isTrue()) {
                    return callMethod(context, "_load", data);
                } else {
                    throw runtime.newTypeError("class " + getName() + " needs to have method `_load'");
                }

            } else if (!(cache = getSingletonClass().searchWithCache("_load")).method.isUndefined()) {

                // real _load defined, cache and call it
                getSingletonClass().cachedLoad = cache;
                return cache.method.call(context, this, getSingletonClass(), "_load", data);

            } else {

                // provide an error, since it doesn't exist
                throw runtime.newTypeError("class " + getName() + " needs to have method `_load'");

            }
        }
    }

    protected final Ruby runtime;
    private ObjectAllocator allocator; // the default allocator
    protected ObjectMarshal marshal;
    private Set<RubyClass> subclasses;
    public static final int CS_IDX_INITIALIZE = 0;
    public enum CS_NAMES {
        INITIALIZE("initialize");

        private CS_NAMES(String id) {
            this.id = id;
        }

        public final String id;
    };
    private final CallSite[] baseCallSites = new CallSite[CS_NAMES.values().length];
    {
        for(int i = 0; i < baseCallSites.length; i++) {
            baseCallSites[i] = MethodIndex.getFunctionalCallSite(CS_NAMES.values()[i].id);
        }
    }

    private CallSite[] extraCallSites;

    private Class reifiedClass;

    private Map<String, List<Map<Class, Map<String,Object>>>> parameterAnnotations;

    private Map<String, Map<Class, Map<String,Object>>> methodAnnotations;

    private Map<String, Map<Class, Map<String,Object>>> fieldAnnotations;

    private Map<String, Class[]> methodSignatures;

    private Map<String, Class> fieldSignatures;

    private Map<Class, Map<String,Object>> classAnnotations;

    /** A cached tuple of method, type, and generation for dumping */
    private MarshalTuple cachedDumpMarshal = MarshalTuple.NULL_TUPLE;

    /** A cached tuple of method and generation for marshal loading */
    private CacheEntry cachedLoad = CacheEntry.NULL_CACHE;

    /** The "real" class, used by includes and singletons to locate the actual type of the object */
    private final RubyClass realClass;
    
    /** Variable table manager for this class */
    private final VariableTableManager variableTableManager;
}<|MERGE_RESOLUTION|>--- conflicted
+++ resolved
@@ -675,11 +675,7 @@
     // MRI: rb_method_call_status
     // FIXME: Partial impl because we don't have these "NOEX" flags
     public static boolean rbMethodCallStatus(ThreadContext context, DynamicMethod method, CallType callType, IRubyObject self) {
-<<<<<<< HEAD
-        return !method.isUndefined() && method.isCallableFrom(self, callType);
-=======
         return method != null && !method.isUndefined() && method.isCallableFrom(self, callType);
->>>>>>> 81879f19
     }
 
     private static IRubyObject checkFuncallMissing(ThreadContext context, RubyClass klass, IRubyObject self, String method, IRubyObject... args) {
