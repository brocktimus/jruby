--- conflicted
+++ resolved
@@ -520,7 +520,10 @@
 
         BigDecimal decimal;
         try {
+		System.err.println("newInstance " + strValue );
+		System.err.println("newInstance " + mathContext );
             decimal = new BigDecimal(strValue, mathContext);
+		System.err.println("newInstance " + decimal );
         } catch (NumberFormatException e) {
             if (isOverflowExceptionMode(context.runtime)) throw context.runtime.newFloatDomainError("exponent overflow");
 
@@ -530,7 +533,6 @@
         // MRI behavior: -0 and +0 are two different things
         if (decimal.signum() == 0) return newZero(context.runtime, strValue.matches("^\\s*-.*") ? -1 : 1);
 
-<<<<<<< HEAD
         return new RubyBigDecimal(context.runtime, (RubyClass)recv, decimal);    
     }
     
@@ -540,49 +542,15 @@
         if (arg instanceof RubyFloat || arg instanceof RubyRational) throw context.runtime.newArgumentError("can't omit precision for a rational");
         if (arg instanceof RubyFixnum) return newInstance(context, recv, (RubyFixnum) arg, MathContext.UNLIMITED);
         if (arg instanceof RubyBignum) return newInstance(context, recv, (RubyBignum) arg, MathContext.UNLIMITED);
-=======
-            if (runtime.is1_9()) {
-                if (args[0] instanceof RubyBigDecimal) {
-                    return new RubyBigDecimal(runtime, (RubyClass)recv, ((RubyBigDecimal)args[0]));
-                } else if (args[0] instanceof RubyFloat || args[0] instanceof RubyRational) {
-                    if (args.length != 2) {
-                        // float input must be accompanied by precision
-                        throw runtime.newArgumentError("can't omit precision for a rational");
-                    }
-
-                    if (args[0] instanceof RubyFloat) {
-                        // precision can be no more than float digits
-                        if (context.getPrecision() > RubyFloat.DIG + 1) {
-                            throw runtime.newArgumentError("precision too large");
-                        }
-                        return new RubyBigDecimal(runtime, (RubyClass)recv, new BigDecimal(((RubyFloat)args[0]).getDoubleValue(), context));
-                    } else {
-                        RubyRational rat = (RubyRational)args[0];
-
-                        BigDecimal num = new BigDecimal(rat.numerator(ctx).convertToInteger().getLongValue());
-                        BigDecimal den = new BigDecimal(rat.denominator(ctx).convertToInteger().getLongValue());
-
-                        BigDecimal value = num.divide(den, context);
-
-                        return new RubyBigDecimal(runtime, value);
-                    }
-                } else if (args[0] instanceof RubyFixnum) {
-                    return new RubyBigDecimal(runtime, (RubyClass)recv, new BigDecimal(((RubyFixnum)args[0]).getLongValue(), context));
-                } else if (args[0] instanceof RubyBignum) {
-                    return new RubyBigDecimal(runtime, (RubyClass)recv, new BigDecimal(((RubyBignum)args[0]).getBigIntegerValue(), context));
-                } else {
-                    context = MathContext.UNLIMITED;
-                }
-                // fall through to String coercion below
-            }
->>>>>>> 9b8aa73e
 
         return newInstance(context, recv, arg, MathContext.UNLIMITED);
     }
     
     @JRubyMethod(name = "new", meta = true)
     public static RubyBigDecimal newInstance(ThreadContext context, IRubyObject recv, IRubyObject arg, IRubyObject mathArg) {
+	System.err.println( "margs" + mathArg);
         int digits = (int) mathArg.convertToInteger().getLongValue();
+	System.err.println( "margs" + digits);
         if (digits < 0) throw context.runtime.newArgumentError("argument must be positive");
 
         MathContext mathContext = new MathContext(digits);
