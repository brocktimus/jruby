--- conflicted
+++ resolved
@@ -3903,15 +3903,8 @@
     }
 
     private boolean start_with_pCommon(IRubyObject arg) {
-<<<<<<< HEAD
-        Ruby runtime = getRuntime();
-        RubyString otherString;
-
-        otherString = arg.convertToString();
-
-=======
         RubyString otherString = arg.convertToString();
->>>>>>> c400f2d5
+
         checkEncoding(otherString);
 
         int otherLength = otherString.value.getRealSize();
@@ -3945,24 +3938,8 @@
     }
 
     private boolean end_with_pCommon(IRubyObject arg) {
-<<<<<<< HEAD
-        Ruby runtime = getRuntime();
-        RubyString otherString;
-
-        if (!runtime.is2_0()) {
-            // 1.8 and 1.9 ignores uncoercible argument
-            IRubyObject tmp = arg.checkStringType();
-            if (tmp.isNil()) return false;
-            otherString = (RubyString) tmp;
-        } else {
-            // 2.0+ requires coersion to succeed
-            otherString = arg.convertToString();
-        }
-
-=======
         RubyString otherString = arg.convertToString();
-        int otherLength = otherString.value.getRealSize();
->>>>>>> c400f2d5
+
         Encoding enc = checkEncoding(otherString);
 
         int otherLength = otherString.value.getRealSize();
