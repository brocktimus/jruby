/*
 * To change this template, choose Tools | Templates
 * and open the template in the editor.
 */
package org.jruby.ir.targets;

import com.headius.invokebinder.Signature;
import org.jcodings.Encoding;
import org.jruby.Ruby;
import org.jruby.RubyClass;
import org.jruby.compiler.impl.SkinnyMethodAdapter;
import org.jruby.ir.IRScope;
import org.jruby.ir.operands.UndefinedValue;
import org.jruby.ir.runtime.IRRuntimeHelpers;
import org.jruby.runtime.CallType;
import org.jruby.runtime.CompiledIRBlockBody;
import org.jruby.runtime.Helpers;
import org.jruby.runtime.ThreadContext;
import org.jruby.runtime.builtin.IRubyObject;
import org.jruby.runtime.callsite.CachingCallSite;
import org.jruby.runtime.callsite.FunctionalCachingCallSite;
import org.jruby.runtime.callsite.NormalCachingCallSite;
import org.jruby.runtime.callsite.RefinedCachingCallSite;
import org.jruby.runtime.callsite.VariableCachingCallSite;
import org.jruby.util.ByteList;
import org.jruby.util.JavaNameMangler;
import org.jruby.util.RegexpOptions;
import org.objectweb.asm.Handle;
import org.objectweb.asm.Label;
import org.objectweb.asm.Opcodes;
import org.objectweb.asm.Type;
import org.objectweb.asm.commons.Method;

import java.math.BigInteger;
import java.util.HashMap;
import java.util.Map;

import static org.jruby.util.CodegenUtils.*;

/**
 *
 * @author headius
 */
public abstract class IRBytecodeAdapter {
    public static final int MAX_ARGUMENTS = 250;

    public IRBytecodeAdapter(SkinnyMethodAdapter adapter, Signature signature, ClassData classData) {
        this.adapter = adapter;
        this.signature = signature;
        this.classData = classData;
    }

<<<<<<< HEAD
    public String name() {
        return adapter.getName();
=======
    /**
     * Utility to lazily construct and cache a call site object.
     *
     * @param method the SkinnyMethodAdapter to that's generating the containing method body
     * @param className the name of the class in which the field will reside
     * @param siteName the unique name of the site, used for the field
     * @param rubyName the Ruby method name being invoked
     * @param callType the type of call
     * @param isPotentiallyRefined whether the call might be refined
     */
    public static void cacheCallSite(SkinnyMethodAdapter method, String className, String siteName, String rubyName, CallType callType, boolean isPotentiallyRefined) {
        // call site object field
        method.getClassVisitor().visitField(Opcodes.ACC_PRIVATE | Opcodes.ACC_STATIC, siteName, ci(CachingCallSite.class), null, null).visitEnd();

        // lazily construct it
        method.getstatic(className, siteName, ci(CachingCallSite.class));
        method.dup();
        Label doCall = new Label();
        method.ifnonnull(doCall);
        method.pop();
        method.ldc(rubyName);
        Class<? extends CachingCallSite> siteClass;
        String signature;
        if (isPotentiallyRefined) {
            siteClass = RefinedCachingCallSite.class;
            signature = sig(siteClass, String.class, String.class);
            method.ldc(callType.name());
        } else {
            switch (callType) {
                case NORMAL:
                    siteClass = NormalCachingCallSite.class;
                    break;
                case FUNCTIONAL:
                    siteClass = FunctionalCachingCallSite.class;
                    break;
                case VARIABLE:
                    siteClass = VariableCachingCallSite.class;
                    break;
                default:
                    throw new RuntimeException("BUG: Unexpected call type " + callType + " in JVM6 invoke logic");
            }
            signature = sig(siteClass, String.class);
        }
        method.invokestatic(p(IRRuntimeHelpers.class), "new" + siteClass.getSimpleName(), signature);
        method.dup();
        method.putstatic(className, siteName, ci(CachingCallSite.class));

        method.label(doCall);
    }

    public String getUniqueSiteName(String name) {
        return "invokeOther" + getClassData().callSiteCount.getAndIncrement() + ":" + JavaNameMangler.mangleMethodName(name);
>>>>>>> ab0c8bd2
    }

    public ClassData getClassData() {
        return classData;
    }

    public void startMethod() {
        adapter.start();
    }

    public void endMethod() {
        adapter.end(new Runnable() {
            public void run() {
                for (Map.Entry<Integer, Type> entry : variableTypes.entrySet()) {
                    int i = entry.getKey();
                    String name = variableNames.get(i);
                    adapter.local(i, name, entry.getValue());
                }
            }
        });
    }

    public void loadLocal(int i) {
        adapter.aload(i);
    }

    public void loadContext() {
        adapter.aload(signature.argOffset("context"));
    }

    public void loadSelfBlock() {
        adapter.aload(signature.argOffset(JVMVisitor.SELF_BLOCK_NAME));
    }

    public void loadStaticScope() {
        adapter.aload(signature.argOffset("scope"));
    }

    public void loadSelf() {
        adapter.aload(signature.argOffset("self"));
    }

    public void loadArgs() {
        adapter.aload(signature.argOffset("args"));
    }

    public void loadBlock() {
        adapter.aload(signature.argOffset(JVMVisitor.BLOCK_ARG_NAME));
    }

    public void loadFrameClass() {
        // when present, should be second-to-last element in signature
        adapter.aload(signature.argCount() - 2);
    }

    public void loadFrameName() {
        // when present, should be second-to-last element in signature
        adapter.aload(signature.argCount() - 1);
    }

    public void loadSuperName() {
        adapter.aload(5);
    }

    public void loadBlockType() {
        if (signature.argOffset("type") == -1) {
            adapter.aconst_null();
        } else {
            adapter.aload(signature.argOffset("type"));
        }
    }

    public void storeSelf() {
        adapter.astore(signature.argOffset("self"));
    }

    public void storeArgs() {
        adapter.astore(signature.argOffset("args"));
    }

    public void storeLocal(int i) {
        adapter.astore(i);
    }

    public void invokeVirtual(Type type, Method method) {
        adapter.invokevirtual(type.getInternalName(), method.getName(), method.getDescriptor());
    }

    public void invokeStatic(Type type, Method method) {
        adapter.invokestatic(type.getInternalName(), method.getName(), method.getDescriptor());
    }

    public void invokeHelper(String name, String sig) {
        adapter.invokestatic(p(Helpers.class), name, sig);
    }

    public void invokeHelper(String name, Class... x) {
        adapter.invokestatic(p(Helpers.class), name, sig(x));
    }

    public void invokeIRHelper(String name, String sig) {
        adapter.invokestatic(p(IRRuntimeHelpers.class), name, sig);
    }

    public void goTo(org.objectweb.asm.Label label) {
        adapter.go_to(label);
    }

    public void isTrue() {
        adapter.invokeinterface(p(IRubyObject.class), "isTrue", sig(boolean.class));
    }

    public void isNil() {
        adapter.invokeinterface(p(IRubyObject.class), "isNil", sig(boolean.class));
    }

    public void bfalse(org.objectweb.asm.Label label) {
        adapter.iffalse(label);
    }

    public void btrue(org.objectweb.asm.Label label) {
        adapter.iftrue(label);
    }

    public void poll() {
        loadContext();
        adapter.invokevirtual(p(ThreadContext.class), "pollThreadEvents", sig(void.class));
    }

    public void pushObjectClass() {
        loadRuntime();
        adapter.invokevirtual(p(Ruby.class), "getObject", sig(RubyClass.class));
    }

    public void pushUndefined() {
        adapter.getstatic(p(UndefinedValue.class), "UNDEFINED", ci(UndefinedValue.class));
    }

    public void pushHandle(Handle handle) {
        adapter.getMethodVisitor().visitLdcInsn(handle);
    }

    public void mark(org.objectweb.asm.Label label) {
        adapter.label(label);
    }

    public void returnValue() {
        adapter.areturn();
    }

    public int newLocal(String name, Type type) {
        int index = variableCount++;
        if (type == Type.DOUBLE_TYPE || type == Type.LONG_TYPE) {
            variableCount++;
        }
        variableTypes.put(index, type);
        variableNames.put(index, name);
        return index;
    }

    public org.objectweb.asm.Label newLabel() {
        return new org.objectweb.asm.Label();
    }

    public void pushBlockBody(Handle handle, org.jruby.runtime.Signature signature, String className) {
        // FIXME: too much bytecode
        String cacheField = "blockBody" + getClassData().callSiteCount.getAndIncrement();
        Label done = new Label();
        adapter.getClassVisitor().visitField(Opcodes.ACC_PRIVATE | Opcodes.ACC_STATIC, cacheField, ci(CompiledIRBlockBody.class), null, null).visitEnd();
        adapter.getstatic(getClassData().clsName, cacheField, ci(CompiledIRBlockBody.class));
        adapter.dup();
        adapter.ifnonnull(done);
        {
            adapter.pop();
            adapter.newobj(p(CompiledIRBlockBody.class));
            adapter.dup();

            adapter.ldc(handle);
            adapter.getstatic(className, handle.getName() + "_IRScope", ci(IRScope.class));
            adapter.ldc(signature.encode());

            adapter.invokespecial(p(CompiledIRBlockBody.class), "<init>", sig(void.class, java.lang.invoke.MethodHandle.class, IRScope.class, long.class));
            adapter.dup();
            adapter.putstatic(getClassData().clsName, cacheField, ci(CompiledIRBlockBody.class));
        }
        adapter.label(done);
    }

    /**
     * Stack required: none
     *
     * @param l long value to push as a Fixnum
     */
    public abstract void pushFixnum(long l);

    /**
     * Stack required: none
     *
     * @param d double value to push as a Float
     */
    public abstract void pushFloat(double d);

    /**
     * Stack required: none
     *
     * @param bl ByteList for the String to push
     */
    public abstract void pushString(ByteList bl, int cr);

    /**
     * Stack required: none
     *
     * @param bl ByteList for the String to push
     */
    public abstract void pushFrozenString(ByteList bl, int cr);

    /**
     * Stack required: none
     *
     * @param bl ByteList to push
     */
    public abstract void pushByteList(ByteList bl);

    /**
     * Build and save a literal regular expression.
     *
     * Stack required: none
     *
     * @param options options for the regexp
     */
    public abstract void pushRegexp(ByteList source, int options);

    /**
     * Build a dynamic regexp.
     *
     * No stack requirement. The callback must push onto this method's stack the ThreadContext and all arguments for
     * building the dregexp, matching the given arity.
     *
     * @param options options for the regexp
     * @param arity number of Strings passed in
     */
    public abstract void pushDRegexp(Runnable callback, RegexpOptions options, int arity);

    /**
     * Push a symbol on the stack.
     *
     * Stack required: none
     *
     * @param sym the symbol's string identifier
     */
    public abstract void pushSymbol(String sym, Encoding encoding);

    /**
     * Push the JRuby runtime on the stack.
     *
     * Stack required: none
     */
    public abstract void loadRuntime();

    /**
     * Push an encoding on the stack.
     *
     * Stack required: none
     *
     * @param encoding the encoding to push
     */
    public abstract void pushEncoding(Encoding encoding);

    /**
     * Invoke a method on an object other than self.
     *
     * Stack required: context, self, all arguments, optional block
     *
     * @param name name of the method to invoke
     * @param arity arity of the call
     * @param hasClosure whether a closure will be on the stack for passing
     */
    public abstract void invokeOther(String name, int arity, boolean hasClosure, boolean isPotentiallyRefined);

    /**
     * Invoke a fixnum-receiving method on an object other than self.
     *
     * Stack required: context, self, receiver (fixnum will be handled separately)
     *
     * @param name name of the method to invoke
     */
    public abstract void invokeOtherOneFixnum(String name, long fixnum);

    /**
     * Invoke a float-receiving method on an object other than self.
     *
     * Stack required: context, self, receiver (float will be handled separately)
     *
     * @param name name of the method to invoke
     */
    public abstract void invokeOtherOneFloat(String name, double flote);


    /**
     * Invoke a method on self.
     *
     * Stack required: context, caller, self, all arguments, optional block
     *
     * @param name name of the method to invoke
     * @param arity arity of the call
     * @param hasClosure whether a closure will be on the stack for passing
     * @param callType
     */
    public abstract void invokeSelf(String name, int arity, boolean hasClosure, CallType callType, boolean isPotentiallyRefined);

    /**
     * Invoke a superclass method from an instance context.
     *
     * Stack required: context, caller, self, start class, arguments[, block]
     *
     * @param name name of the method to invoke
     * @param arity arity of the arguments on the stack
     * @param hasClosure whether a block is passed
     * @param splatmap a map of arguments to be splatted back into arg list
     */
    public abstract void invokeInstanceSuper(String name, int arity, boolean hasClosure, boolean[] splatmap);

    /**
     * Invoke a superclass method from a class context.
     *
     * Stack required: context, caller, self, start class, arguments[, block]
     *
     * @param name name of the method to invoke
     * @param arity arity of the arguments on the stack
     * @param hasClosure whether a block is passed
     * @param splatmap a map of arguments to be splatted back into arg list
     */
    public abstract void invokeClassSuper(String name, int arity, boolean hasClosure, boolean[] splatmap);

    /**
     * Invoke a superclass method from an unresolved context.
     *
     * Stack required: context, caller, self, arguments[, block]
     *
     * @param name name of the method to invoke
     * @param arity arity of the arguments on the stack
     * @param hasClosure whether a block is passed
     * @param splatmap a map of arguments to be splatted back into arg list
     */
    public abstract void invokeUnresolvedSuper(String name, int arity, boolean hasClosure, boolean[] splatmap);

    /**
     * Invoke a superclass method from a zsuper in a block.
     *
     * Stack required: context, caller, self, arguments[, block]
     *
     * @param name name of the method to invoke
     * @param arity arity of the arguments on the stack
     * @param hasClosure whether a block is passed
     * @param splatmap a map of arguments to be splatted back into arg list
     */
    public abstract void invokeZSuper(String name, int arity, boolean hasClosure, boolean[] splatmap);

    /**
     * Lookup a constant from current context.
     *
     * Stack required: context, static scope
     *
     * @param name name of the constant
     * @param noPrivateConsts whether to ignore private constants
     */
    public abstract void searchConst(String name, boolean noPrivateConsts);

    /**
     * Lookup a constant from a given class or module.
     *
     * Stack required: context, module
     *
     * @param name name of the constant
     * @param noPrivateConsts whether to ignore private constants
     */
    public abstract void inheritanceSearchConst(String name, boolean noPrivateConsts);

    /**
     * Lookup a constant from a lexical scope.
     *
     * Stack required: context, static scope
     *
     * @param name name of the constant
     */
    public abstract void lexicalSearchConst(String name);

    /**
     * Load nil onto the stack.
     *
     * Stack required: none
     */
    public abstract void pushNil();

    /**
     * Load a boolean onto the stack.
     *
     * Stack required: none
     *
     * @param b the boolean to push
     */
    public abstract void pushBoolean(boolean b);

    /**
     * Load a Bignum onto the stack.
     *
     * Stack required: none
     *
     * @param bigint the value of the Bignum to push
     */
    public abstract void pushBignum(BigInteger bigint);

    /**
     * Store instance variable into self.
     *
     * Stack required: self, value
     * Stack result: empty
     *
     * @param name name of variable to store
     */
    public abstract void putField(String name);

    /**
     * Load instance variable from self.
     *
     * Stack required: self
     * Stack result: value from self
     *
     * @param name name of variable to load
     */
    public abstract void getField(String name);

    /**
     * Construct an Array from elements on stack.
     *
     * Stack required: all elements of array
     *
     * @param length number of elements
     */
    public abstract void array(int length);

    /**
     * Construct a Hash from elements on stack.
     *
     * Stack required: context, all elements of hash
     *
     * @param length number of element pairs
     */
    public abstract void hash(int length);

    /**
     * Construct a Hash based on keyword arguments pasesd to this method, for use in zsuper
     *
     * Stack required: context, kwargs hash to dup, remaining elements of hash
     *
     * @param length number of element pairs
     */
    public abstract void kwargsHash(int length);

    /**
     * Perform a thread event checkpoint.
     *
     * Stack required: none
     */
    public abstract void checkpoint();

    /**
     * Retrieve a global variable with the given name.
     *
     * Stack required: none
     */
    public abstract void getGlobalVariable(String name);

    /**
     * Set the global variable with the given name to the value on stack.
     *
     * Stack required: the new value
     */
    public abstract void setGlobalVariable(String name);

    public SkinnyMethodAdapter adapter;
    private int variableCount = 0;
    private Map<Integer, Type> variableTypes = new HashMap<Integer, Type>();
    private Map<Integer, String> variableNames = new HashMap<Integer, String>();
    protected final Signature signature;
    private final ClassData classData;
}<|MERGE_RESOLUTION|>--- conflicted
+++ resolved
@@ -50,10 +50,10 @@
         this.classData = classData;
     }
 
-<<<<<<< HEAD
     public String name() {
         return adapter.getName();
-=======
+    }
+
     /**
      * Utility to lazily construct and cache a call site object.
      *
@@ -106,7 +106,6 @@
 
     public String getUniqueSiteName(String name) {
         return "invokeOther" + getClassData().callSiteCount.getAndIncrement() + ":" + JavaNameMangler.mangleMethodName(name);
->>>>>>> ab0c8bd2
     }
 
     public ClassData getClassData() {
