/***** BEGIN LICENSE BLOCK *****
 * Version: EPL 1.0/GPL 2.0/LGPL 2.1
 *
 * The contents of this file are subject to the Eclipse Public
 * License Version 1.0 (the "License"); you may not use this file
 * except in compliance with the License. You may obtain a copy of
 * the License at http://www.eclipse.org/legal/epl-v10.html
 *
 * Software distributed under the License is distributed on an "AS
 * IS" basis, WITHOUT WARRANTY OF ANY KIND, either express or
 * implied. See the License for the specific language governing
 * rights and limitations under the License.
 *
 * Copyright (C) 2001 Alan Moore <alan_moore@gmx.net>
 * Copyright (C) 2001-2002 Jan Arne Petersen <jpetersen@uni-bonn.de>
 * Copyright (C) 2002 Anders Bengtsson <ndrsbngtssn@yahoo.se>
 * Copyright (C) 2004 Charles O Nutter <headius@headius.com>
 * Copyright (C) 2004 Stefan Matthias Aust <sma@3plus4.de>
 * 
 * Alternatively, the contents of this file may be used under the terms of
 * either of the GNU General Public License Version 2 or later (the "GPL"),
 * or the GNU Lesser General Public License Version 2.1 or later (the "LGPL"),
 * in which case the provisions of the GPL or the LGPL are applicable instead
 * of those above. If you wish to allow use of your version of this file only
 * under the terms of either the GPL or the LGPL, and not to allow others to
 * use your version of this file under the terms of the EPL, indicate your
 * decision by deleting the provisions above and replace them with the notice
 * and other provisions required by the GPL or the LGPL. If you do not delete
 * the provisions above, a recipient may use your version of this file under
 * the terms of any one of the EPL, the GPL or the LGPL.
 ***** END LICENSE BLOCK *****/
package org.jruby;

import org.jruby.ext.jruby.JRubyLibrary;
import org.jruby.anno.JRubyMethod;
import org.jruby.anno.JRubyClass;
import org.jruby.internal.runtime.methods.DynamicMethod;
import org.jruby.internal.runtime.methods.ProcMethod;
import org.jruby.internal.runtime.methods.UndefinedMethod;
import org.jruby.runtime.Block;
import org.jruby.runtime.BlockBody;
import org.jruby.runtime.ClassIndex;
import org.jruby.runtime.CompiledBlockCallback19;
import org.jruby.runtime.CompiledBlockLight19;
import org.jruby.runtime.Helpers;
import org.jruby.runtime.ObjectAllocator;
import org.jruby.runtime.PositionAware;
import org.jruby.runtime.ThreadContext;
import org.jruby.runtime.Visibility;
import org.jruby.runtime.builtin.IRubyObject;
import org.jruby.runtime.marshal.DataType;

/** 
 * The RubyMethod class represents a RubyMethod object.
 * 
 * You can get such a method by calling the "method" method of an object.
 * 
 * Note: This was renamed from Method.java
 * 
 * @author  jpetersen
 * @since 0.2.3
 */
@JRubyClass(name="Method")
public class RubyMethod extends RubyObject implements DataType {
    protected RubyModule implementationModule;
    protected String methodName;
    protected RubyModule originModule;
    protected String originName;
    protected DynamicMethod method;
    protected IRubyObject receiver;

    protected RubyMethod(Ruby runtime, RubyClass rubyClass) {
        super(runtime, rubyClass);
    }

    /** Create the RubyMethod class and add it to the Ruby runtime.
     * 
     */
    public static RubyClass createMethodClass(Ruby runtime) {
        // TODO: NOT_ALLOCATABLE_ALLOCATOR is probably ok here. Confirm. JRUBY-415
        RubyClass methodClass = runtime.defineClass("Method", runtime.getObject(), ObjectAllocator.NOT_ALLOCATABLE_ALLOCATOR);
        runtime.setMethod(methodClass);

        methodClass.setClassIndex(ClassIndex.METHOD);
        methodClass.setReifiedClass(RubyMethod.class);
        
        methodClass.defineAnnotatedMethods(RubyMethod.class);
        
        return methodClass;
    }

    public static RubyMethod newMethod(
        RubyModule implementationModule,
        String methodName,
        RubyModule originModule,
        String originName,
        DynamicMethod method,
        IRubyObject receiver) {
        Ruby runtime = implementationModule.getRuntime();
        RubyMethod newMethod = new RubyMethod(runtime, runtime.getMethod());

        newMethod.implementationModule = implementationModule;
        newMethod.methodName = methodName;
        newMethod.originModule = originModule;
        newMethod.originName = originName;
        newMethod.method = method;
        newMethod.receiver = receiver;

        return newMethod;
    }

    public DynamicMethod getMethod() {
        return method;
    }

    /** Call the method.
     * 
     */
    @JRubyMethod(name = {"call", "[]"})
    public IRubyObject call(ThreadContext context, Block block) {
        return method.call(context, receiver, implementationModule, methodName, block);
    }
    @JRubyMethod(name = {"call", "[]"})
    public IRubyObject call(ThreadContext context, IRubyObject arg, Block block) {
        return method.call(context, receiver, implementationModule, methodName, arg, block);
    }
    @JRubyMethod(name = {"call", "[]"})
    public IRubyObject call(ThreadContext context, IRubyObject arg0, IRubyObject arg1, Block block) {
        return method.call(context, receiver, implementationModule, methodName, arg0, arg1, block);
    }
    @JRubyMethod(name = {"call", "[]"})
    public IRubyObject call(ThreadContext context, IRubyObject arg0, IRubyObject arg1, IRubyObject arg2, Block block) {
        return method.call(context, receiver, implementationModule, methodName, arg0, arg1, arg2, block);
    }
    @JRubyMethod(name = {"call", "[]"}, rest = true)
    public IRubyObject call(ThreadContext context, IRubyObject[] args, Block block) {
        return method.call(context, receiver, implementationModule, methodName, args, block);
    }

    /** Returns the number of arguments a method accepted.
     * 
     * @return the number of arguments of a method.
     */
    @JRubyMethod
    public RubyFixnum arity() {
        return getRuntime().newFixnum(method.getArity().getValue());
    }

    @JRubyMethod(name = "==", required = 1)
    @Override
    public RubyBoolean op_equal(ThreadContext context, IRubyObject other) {
        if (!(other instanceof RubyMethod)) {
            return context.runtime.getFalse();
        }
        if (method instanceof ProcMethod) {
            return context.runtime.newBoolean(((ProcMethod) method).isSame(((RubyMethod) other).getMethod()));
        }
        RubyMethod otherMethod = (RubyMethod)other;
        return context.runtime.newBoolean(receiver == otherMethod.receiver &&
                originModule == otherMethod.originModule &&
                method.getRealMethod().getSerialNumber() == otherMethod.method.getRealMethod().getSerialNumber());
    }

    @JRubyMethod(name = "eql?", required = 1)
    public IRubyObject op_eql19(ThreadContext context, IRubyObject other) {
        return op_equal(context, other);
    }

    @JRubyMethod(name = "clone")
    @Override
    public RubyMethod rbClone() {
        return newMethod(implementationModule, methodName, originModule, originName, method, receiver);
    }

    /** Create a Proc object.
     * 
     */
    @JRubyMethod
    public IRubyObject to_proc(ThreadContext context, Block unusedBlock) {
        Ruby runtime = context.runtime;
        CompiledBlockCallback19 callback = new CompiledBlockCallback19() {
            @Override
            public IRubyObject call(ThreadContext context, IRubyObject self, IRubyObject[] args, Block block) {
                return method.call(context, receiver, originModule, originName, args, block);
            }

            @Override
            public String getFile() {
                return getFilename();
            }

            @Override
            public int getLine() {
                return RubyMethod.this.getLine();
            }
        };
        BlockBody body = CompiledBlockLight19.newCompiledBlockLight(method.getArity(), runtime.getStaticScopeFactory().getDummyScope(), callback, false, 0, JRubyLibrary.MethodExtensions.methodParameters(runtime, method));
        Block b = new Block(body, context.currentBinding(receiver, Visibility.PUBLIC));
        
        return RubyProc.newProc(runtime, b, Block.Type.LAMBDA);
    }

    @JRubyMethod
    public RubyUnboundMethod unbind() {
        RubyUnboundMethod unboundMethod =
        	RubyUnboundMethod.newUnboundMethod(implementationModule, methodName, originModule, originName, method);
        unboundMethod.infectBy(this);
        
        return unboundMethod;
    }
    
    @JRubyMethod(name = {"inspect", "to_s"})
    @Override
    public IRubyObject inspect() {
        StringBuilder buf = new StringBuilder("#<");
        char delimeter = '#';
        
        buf.append(getMetaClass().getRealClass().getName()).append(": ");
        
        if (implementationModule.isSingleton()) {
            IRubyObject attached = ((MetaClass) implementationModule).getAttached();
            if (receiver == null) {
                buf.append(implementationModule.inspect().toString());
            } else if (receiver == attached) {
                buf.append(attached.inspect().toString());
                delimeter = '.';
            } else {
                buf.append(receiver.inspect().toString());
                buf.append('(').append(attached.inspect().toString()).append(')');
                delimeter = '.';
            }
        } else {
            buf.append(originModule.getName());
            
            if (implementationModule != originModule) {
                buf.append('(').append(implementationModule.getName()).append(')');
            }
        }
        
        buf.append(delimeter).append(methodName).append('>');
        
        RubyString str = getRuntime().newString(buf.toString());
        str.setTaint(isTaint());
        return str;
    }

    public IRubyObject name(ThreadContext context) {
        return name19(context);
    }

    @JRubyMethod(name = "name")
    public IRubyObject name19(ThreadContext context) {
        return context.runtime.newSymbol(methodName);
    }

    public String getMethodName() {
        return methodName;
    }

    @JRubyMethod
    public IRubyObject receiver(ThreadContext context) {
        return receiver;
    }

    @JRubyMethod
    public IRubyObject owner(ThreadContext context) {
        return implementationModule;
    }

    @JRubyMethod
    public IRubyObject source_location(ThreadContext context) {
        Ruby runtime = context.runtime;

        String filename = getFilename();
        if (filename != null) {
            return runtime.newArray(runtime.newString(filename), runtime.newFixnum(getLine()));
        }

        return context.runtime.getNil();
    }

    public String getFilename() {
        DynamicMethod realMethod = method.getRealMethod(); // Follow Aliases
        if (realMethod instanceof PositionAware) {
            PositionAware poser = (PositionAware) realMethod;
            return poser.getFile();
        }
        return null;
    }

    public int getLine() {
        DynamicMethod realMethod = method.getRealMethod(); // Follow Aliases
        if (realMethod instanceof PositionAware) {
            PositionAware poser = (PositionAware) realMethod;
            return poser.getLine() + 1;
        }
        return -1;
    }

    @JRubyMethod
    public IRubyObject parameters(ThreadContext context) {
        return JRubyLibrary.MethodExtensions.methodArgs(this);
    }

<<<<<<< HEAD
    @JRubyMethod(optional = 1)
    public IRubyObject curry(ThreadContext context, IRubyObject[] args) {
        return to_proc(context, null).callMethod(context, "curry", args);
=======
    @JRubyMethod
    public IRubyObject super_method(ThreadContext context) {
        RubyModule superClass = Helpers.findImplementerIfNecessary(receiver.getMetaClass(), implementationModule).getSuperClass();
        return super_method(context, receiver, superClass);
    }

    protected IRubyObject super_method(ThreadContext context, IRubyObject receiver, RubyModule superClass) {
        if (superClass == null) return context.runtime.getNil();

        DynamicMethod newMethod = superClass.searchMethod(methodName);
        if (newMethod == UndefinedMethod.INSTANCE) return context.runtime.getNil();

        if (receiver == null) {
            return RubyUnboundMethod.newUnboundMethod(superClass, methodName, superClass, originName, newMethod);
        } else {
            return newMethod(superClass, methodName, superClass, originName, newMethod, receiver);
        }
>>>>>>> b4ff008b
    }
}
<|MERGE_RESOLUTION|>--- conflicted
+++ resolved
@@ -302,11 +302,11 @@
         return JRubyLibrary.MethodExtensions.methodArgs(this);
     }
 
-<<<<<<< HEAD
     @JRubyMethod(optional = 1)
     public IRubyObject curry(ThreadContext context, IRubyObject[] args) {
         return to_proc(context, null).callMethod(context, "curry", args);
-=======
+    }
+
     @JRubyMethod
     public IRubyObject super_method(ThreadContext context) {
         RubyModule superClass = Helpers.findImplementerIfNecessary(receiver.getMetaClass(), implementationModule).getSuperClass();
@@ -324,6 +324,5 @@
         } else {
             return newMethod(superClass, methodName, superClass, originName, newMethod, receiver);
         }
->>>>>>> b4ff008b
     }
 }
