--- conflicted
+++ resolved
@@ -569,30 +569,8 @@
     /** rb_big_pow
      *
      */
-<<<<<<< HEAD
     public IRubyObject op_pow(ThreadContext context, IRubyObject other) {
         return op_pow19(context, other);
-=======
-    @JRubyMethod(name = {"**", "power"}, required = 1)
-    public IRubyObject op_pow(final ThreadContext context, final IRubyObject other) {
-        if (other instanceof RubyFixnum) {
-            RubyFixnum fix = (RubyFixnum) other;
-            long fixValue = fix.getLongValue();
-            return op_pow(context, fixValue);
-        }
-
-        final double otherValue;
-        if (other instanceof RubyBignum) {
-            otherValue = ((RubyBignum) other).getDoubleValue();
-            warnIfPowExponentTooBig(context, otherValue);
-        } else if (other instanceof RubyFloat) {
-            otherValue = ((RubyFloat) other).getDoubleValue();
-        } else {
-            return coerceBin(context, "**", other);
-
-        }
-        return RubyFloat.newFloat(context.runtime, Math.pow(big2dbl(this), otherValue));
->>>>>>> ec3fc6bf
     }
 
     public IRubyObject op_pow(final ThreadContext context, final long other) {
