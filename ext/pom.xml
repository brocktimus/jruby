<?xml version="1.0" encoding="UTF-8"?>
<project xsi:schemaLocation="http://maven.apache.org/POM/4.0.0 http://maven.apache.org/xsd/maven-4.0.0.xsd" xmlns="http://maven.apache.org/POM/4.0.0"
    xmlns:xsi="http://www.w3.org/2001/XMLSchema-instance">
  <modelVersion>4.0.0</modelVersion>
  <parent>
    <groupId>org.jruby</groupId>
    <artifactId>jruby-parent</artifactId>
<<<<<<< HEAD
    <version>9.0.0.0.pre1</version>
=======
    <version>1.7.20-SNAPSHOT</version>
>>>>>>> b6f907fa
  </parent>
  <artifactId>jruby-ext</artifactId>
<<<<<<< HEAD
=======
  <version>1.7.20-SNAPSHOT</version>
>>>>>>> b6f907fa
  <packaging>pom</packaging>
  <name>JRuby Ext</name>
  <modules>
    <module>ripper</module>
  </modules>
  <properties>
    <tesla.dump.readonly>true</tesla.dump.readonly>
    <tesla.dump.pom>pom.xml</tesla.dump.pom>
  </properties>
  <build>
    <plugins>
      <plugin>
        <artifactId>maven-deploy-plugin</artifactId>
        <configuration>
          <skip>true</skip>
        </configuration>
      </plugin>
    </plugins>
  </build>
</project><|MERGE_RESOLUTION|>--- conflicted
+++ resolved
@@ -5,17 +5,9 @@
   <parent>
     <groupId>org.jruby</groupId>
     <artifactId>jruby-parent</artifactId>
-<<<<<<< HEAD
-    <version>9.0.0.0.pre1</version>
-=======
-    <version>1.7.20-SNAPSHOT</version>
->>>>>>> b6f907fa
+    <version>9.0.0.0-SNAPSHOT</version>
   </parent>
   <artifactId>jruby-ext</artifactId>
-<<<<<<< HEAD
-=======
-  <version>1.7.20-SNAPSHOT</version>
->>>>>>> b6f907fa
   <packaging>pom</packaging>
   <name>JRuby Ext</name>
   <modules>
