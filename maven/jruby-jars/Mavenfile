#-*- mode: ruby -*-
require 'fileutils'

gemspec

name "JRuby Jars Gem"

version = File.read( File.join( basedir, '..', '..', 'VERSION' ) ).strip

<<<<<<< HEAD
# overwrite the version from gemspec
ruby_version = model.version
model.version = version
inherit "org.jruby:jruby-artifacts:#{model.version}"

# we do not declare them in the gemspec
jar 'org.jruby:jruby-stdlib', '${project.version}'

# TODO this clean should be part of upstream when generating 
# the pom for the gemspec 
=======
>>>>>>> b4edc3f4
plugin( :clean, '2.5' ) do
  execute_goals( :clean,
                 :phase => :clean, 
                 :id => 'clean-lib',
                 :filesets => [ { :directory => '${basedir}/lib',
                                  :includes => ['*.jar'] } ],
                 :failOnError => false )
end

properties( 'tesla.dump.pom' => 'pom-generated.xml',
            'tesla.version' => '0.1.1',
            # we share the already installed gems
            'gem.home' => '${jruby.home}/lib/ruby/gems/shared',
            'jruby.home' => '${basedir}/../../' )

execute 'copy jruby.jar', 'prepare-package' do |ctx|
  FileUtils.cp( File.join( ctx.project.properties[ 'jruby.home' ],
                           'lib',
                           'jruby.jar' ),
                File.join( ctx.project.basedir.to_s, 
                           'lib',
                           "jruby-core-complete-#{ctx.project.version}.jar" ) )
end

# do not push the gem during deploy phase
# the bang reuses the plugin declaration which is already in place and
# adds the extra execute_goal to it
jruby_plugin!( :gem,
               :gemspec => 'jruby-jars.gemspec',
               # tell maven to include the jar files into gem
               :includeDependencies => true ) do
  execute_goals :id => 'default-push', :skip => true
end

<<<<<<< HEAD
#execute 'rename gem file', :package do |ctx|
#  gem = File.join( ctx.project.build.directory,
#                   ctx.project.build.final_name + ".gem" )
#  source = gem.sub( /-SNAPSHOT/, '.SNAPSHOT' )
#  if gem.match( /-SNAPSHOT/ ) and File.exists?( source )
#    FileUtils.mv( source, gem )
#  end
#end

plugin( :invoker )

build do
  final_name "#{model.artifact_id}-#{ruby_version}"
=======
#plugin :install, :skip => true

execute 'rename gem file', :verify do |ctx|
  require 'fileutils'
  FileUtils.rm_rf(Dir["#{ctx.project.build.directory}/*.gem"])
  FileUtils.mv(Dir["#{ctx.project.basedir}/*.gem"], ctx.project.build.directory)
>>>>>>> b4edc3f4
end

# this is used on ci.jruby.org to cleanup snapshots artifacts
profile :snapshots do

  # this needs to be on a "leaf" of the maven module directory structure
  # FIX-UPSTREAM those execute block do not work in parent pom

  execute :cleanup_snapshot_repo, :phase => :deploy do |ctx|
    # delete all files which are NOT from today
    # and leave the metadata.xml in place
    snapshots_dir = ctx.project.properties[ 'snapshots.dir' ].to_s
    require 'date'
    format = Date.today.strftime( '%Y%m%d' )
    Dir[ snapshots_dir + '/**/*' ].each do |f|
      if File.file?( f ) && ! ( f =~ /maven-metadata.xml/ || f =~ /-#{format}\./ )
        File.delete( f )
      end
    end
  end
end
# vim: syntax=Ruby<|MERGE_RESOLUTION|>--- conflicted
+++ resolved
@@ -7,19 +7,6 @@
 
 version = File.read( File.join( basedir, '..', '..', 'VERSION' ) ).strip
 
-<<<<<<< HEAD
-# overwrite the version from gemspec
-ruby_version = model.version
-model.version = version
-inherit "org.jruby:jruby-artifacts:#{model.version}"
-
-# we do not declare them in the gemspec
-jar 'org.jruby:jruby-stdlib', '${project.version}'
-
-# TODO this clean should be part of upstream when generating 
-# the pom for the gemspec 
-=======
->>>>>>> b4edc3f4
 plugin( :clean, '2.5' ) do
   execute_goals( :clean,
                  :phase => :clean, 
@@ -54,28 +41,12 @@
   execute_goals :id => 'default-push', :skip => true
 end
 
-<<<<<<< HEAD
-#execute 'rename gem file', :package do |ctx|
-#  gem = File.join( ctx.project.build.directory,
-#                   ctx.project.build.final_name + ".gem" )
-#  source = gem.sub( /-SNAPSHOT/, '.SNAPSHOT' )
-#  if gem.match( /-SNAPSHOT/ ) and File.exists?( source )
-#    FileUtils.mv( source, gem )
-#  end
-#end
-
-plugin( :invoker )
-
-build do
-  final_name "#{model.artifact_id}-#{ruby_version}"
-=======
 #plugin :install, :skip => true
 
 execute 'rename gem file', :verify do |ctx|
   require 'fileutils'
   FileUtils.rm_rf(Dir["#{ctx.project.build.directory}/*.gem"])
   FileUtils.mv(Dir["#{ctx.project.basedir}/*.gem"], ctx.project.build.directory)
->>>>>>> b4edc3f4
 end
 
 # this is used on ci.jruby.org to cleanup snapshots artifacts
