project 'JRuby Dist' do

  version = File.read( File.join( basedir, '..', '..', 'VERSION' ) ).strip

  model_version '4.0.0'
  id "org.jruby:jruby-dist:#{version}"
  inherit "org.jruby:jruby-artifacts:#{version}"
  packaging 'pom'

  properties( 'tesla.dump.pom' => 'pom-generated.xml',
              'jruby.home' => '${basedir}/../..',
              'main.basedir' => '${project.parent.parent.basedir}' )

  # pre-installed gems - not default gems !
  gem 'ruby-maven', '3.1.1.0.8', :scope => 'provided'

  # add torquebox repo only when building from filesystem
  # not when using the pom as "dependency" in some other projects
  profile 'gem proxy' do

    activation do
      file( :exists => '../jruby' )
    end

    repository( :url => 'http://rubygems-proxy.torquebox.org/releases',
                :id => 'rubygems-releases' )
  end

  jruby_plugin :gem do
    execute_goal :initialize
  end

  phase 'prepare-package' do

    plugin :dependency do
      execute_goals( 'unpack',
                     :id => 'unpack jruby-stdlib',
                     'stripVersion' =>  'true',
                     'artifactItems' => [ { 'groupId' =>  'org.jruby',
                                            'artifactId' =>  'jruby-stdlib',
                                            'version' =>  '${project.version}',
                                            'type' =>  'jar',
                                            'overWrite' =>  'false',
                                            'outputDirectory' =>  '${project.build.directory}' } ] )
<<<<<<< HEAD
    end    
  end

  execute :fix_executable_bits, 'package' do |ctx|
    Dir[ File.join( ctx.project.build.directory,
                    'META-INF', 
                    'jruby.home', 
                    'bin', 
                    '*' ) ].each do |f|
      unless f.match /.(bat|exe|dll)$/
        puts f
        File.chmod( 0755, f ) rescue nil
=======
    end

    execute :fix_executable_bits do |ctx|
      Dir[ File.join( ctx.project.build.directory.to_pathname,
                      'META-INF',
                      'jruby.home',
                      'bin',
                      '*' ) ].each do |f|
        unless f.match /.(bat|exe|dll)$/
          puts f
          File.chmod( 0755, f ) rescue nil
        end
>>>>>>> 1f13c082
      end
    end

    execute :fix_permissions do |ctx|
      gems = File.join( ctx.project.build.directory.to_pathname, 'rubygems-provided' )
      ( Dir[ File.join( gems, '**/*' ) ] + Dir[ File.join( gems, '**/.*' ) ] ).each do |f|
        File.chmod( 0644, f ) rescue nil if File.file?( f )
      end
    end
  end

  phase :package do
    plugin( :assembly, '2.4',
            'finalName' => "#{model.artifact_id}-#{version.sub(/-SNAPSHOT/, '')}",
            'tarLongFileMode' =>  'gnu',
            'descriptors' => [ 'src/main/assembly/jruby.xml' ] ) do
      execute_goals( 'single' )
    end
  end

  plugin( :invoker )
<<<<<<< HEAD

  # for the release we do some extra IT by unzipping a source dist file
  # and run the $ mvn -Pall from there and check a few things to be in place.
  # add check for SNAPSHOT version in any of the modules !!!!

  profile 'release' do

    plugin( :invoker, :pomIncludes => [ '*' ] )

    phase 'pre-integration-test' do
      plugin 'org.codehaus.mojo:build-helper-maven-plugin' do
        execute_goal( 'attach-artifact',
                      :artifacts => [ { :file => '${project.build.directory}/jruby-dist-${project.version}-src.zip',
                                        :type => 'zip',
                                        :classifier => 'src' } ] )
        
      end

      plugin :dependency do
        execute_goals( 'unpack',
                       :id => 'unpack jruby-dist',
                       'stripVersion' =>  'true',
                       'artifactItems' => [ { 'groupId' =>  'org.jruby',
                                              'artifactId' =>  'jruby-dist',
                                              'version' =>  '${project.version}',
                                              'type' =>  'zip',
                                              'classifier' => 'src',
                                              'overWrite' =>  'false',
                                              'outputDirectory' =>  '${project.build.directory}' } ] )
      end
    end

    execute :prepare_sources_for_it, 'pre-integration-test' do |ctx|
      require 'fileutils'
      dir = File.join( "#{ctx.project.build.directory}", 'it' )
      FileUtils.mkdir_p dir
      dir = File.join( dir, 'sources')
      FileUtils.mv( "#{ctx.project.build.directory}/jruby-#{ctx.project.version}", "#{dir}" ) unless File.exists? "#{dir}"
      File.open( "#{dir}/test.properties", 'w' ) do |f|
        f.puts File.join( "outputFile=#{File.expand_path( dir )}", 'tree.txt' )
        f.puts 'appendOutput=true'
      end
    end
  end
=======
>>>>>>> 1f13c082

  # since the source packages are done from the git repository we need
  # to be inside a git controlled directory. for example the source packages
  # itself does not contain the git repository and can not pack
  # the source packages itself !!

  profile 'source dist' do

    activation do
      file( :exists => '../../.git' )
    end

    execute :pack_sources, 'package' do |ctx|
      require 'fileutils'

      revision = `git show`.gsub( /\n.*|commit /, '' )
      
      basefile = "#{ctx.project.build.directory}/#{ctx.project.artifactId}-#{ctx.project.version}-src".sub(/-SNAPSHOT/, '')

      FileUtils.cd( File.join( ctx.project.basedir.to_s, '..', '..' ) ) do
        [ 'tar', 'zip' ].each do |format|
          puts "create #{basefile}.#{format}"
          system( "git archive --prefix 'jruby-#{ctx.project.version}/' --format #{format} #{revision} . -o #{basefile}.#{format}" ) || raise( "error creating #{format}-file" )
        end
      end
      puts "zipping #{basefile}.tar"
      system( "gzip #{basefile}.tar -f" ) || raise( "error zipping #{basefile}.tar" )
    end
  end

end<|MERGE_RESOLUTION|>--- conflicted
+++ resolved
@@ -7,7 +7,7 @@
   inherit "org.jruby:jruby-artifacts:#{version}"
   packaging 'pom'
 
-  properties( 'tesla.dump.pom' => 'pom-generated.xml',
+  properties( 'tesla.dump.pom' => 'pom.xml',
               'jruby.home' => '${basedir}/../..',
               'main.basedir' => '${project.parent.parent.basedir}' )
 
@@ -42,20 +42,6 @@
                                             'type' =>  'jar',
                                             'overWrite' =>  'false',
                                             'outputDirectory' =>  '${project.build.directory}' } ] )
-<<<<<<< HEAD
-    end    
-  end
-
-  execute :fix_executable_bits, 'package' do |ctx|
-    Dir[ File.join( ctx.project.build.directory,
-                    'META-INF', 
-                    'jruby.home', 
-                    'bin', 
-                    '*' ) ].each do |f|
-      unless f.match /.(bat|exe|dll)$/
-        puts f
-        File.chmod( 0755, f ) rescue nil
-=======
     end
 
     execute :fix_executable_bits do |ctx|
@@ -68,7 +54,6 @@
           puts f
           File.chmod( 0755, f ) rescue nil
         end
->>>>>>> 1f13c082
       end
     end
 
@@ -82,7 +67,6 @@
 
   phase :package do
     plugin( :assembly, '2.4',
-            'finalName' => "#{model.artifact_id}-#{version.sub(/-SNAPSHOT/, '')}",
             'tarLongFileMode' =>  'gnu',
             'descriptors' => [ 'src/main/assembly/jruby.xml' ] ) do
       execute_goals( 'single' )
@@ -90,25 +74,20 @@
   end
 
   plugin( :invoker )
-<<<<<<< HEAD
+
+  build do
+    final_name "#{model.artifact_id}-#{version.sub(/-SNAPSHOT/, '')}"
+  end
 
   # for the release we do some extra IT by unzipping a source dist file
   # and run the $ mvn -Pall from there and check a few things to be in place.
   # add check for SNAPSHOT version in any of the modules !!!!
-
-  profile 'release' do
+  
+  profile 'not-working-currently---release' do
 
     plugin( :invoker, :pomIncludes => [ '*' ] )
 
     phase 'pre-integration-test' do
-      plugin 'org.codehaus.mojo:build-helper-maven-plugin' do
-        execute_goal( 'attach-artifact',
-                      :artifacts => [ { :file => '${project.build.directory}/jruby-dist-${project.version}-src.zip',
-                                        :type => 'zip',
-                                        :classifier => 'src' } ] )
-        
-      end
-
       plugin :dependency do
         execute_goals( 'unpack',
                        :id => 'unpack jruby-dist',
@@ -135,8 +114,6 @@
       end
     end
   end
-=======
->>>>>>> 1f13c082
 
   # since the source packages are done from the git repository we need
   # to be inside a git controlled directory. for example the source packages
@@ -149,22 +126,31 @@
       file( :exists => '../../.git' )
     end
 
-    execute :pack_sources, 'package' do |ctx|
-      require 'fileutils'
+    phase 'package' do
+      execute :pack_sources do |ctx|
+        require 'fileutils'
 
-      revision = `git show`.gsub( /\n.*|commit /, '' )
+        revision = `git show`.gsub( /\n.*|commit /, '' )
       
-      basefile = "#{ctx.project.build.directory}/#{ctx.project.artifactId}-#{ctx.project.version}-src".sub(/-SNAPSHOT/, '')
-
-      FileUtils.cd( File.join( ctx.project.basedir.to_s, '..', '..' ) ) do
-        [ 'tar', 'zip' ].each do |format|
-          puts "create #{basefile}.#{format}"
-          system( "git archive --prefix 'jruby-#{ctx.project.version}/' --format #{format} #{revision} . -o #{basefile}.#{format}" ) || raise( "error creating #{format}-file" )
+        basefile = "#{ctx.project.build.directory}/#{ctx.project.artifactId}-#{ctx.project.version}-src".sub(/-SNAPSHOT/, '')
+        
+        FileUtils.cd( File.join( ctx.project.basedir.to_s, '..', '..' ) ) do
+          [ 'tar', 'zip' ].each do |format|
+            puts "create #{basefile}.#{format}"
+            system( "git archive --prefix 'jruby-#{ctx.project.version}/' --format #{format} #{revision} . -o #{basefile}.#{format}" ) || raise( "error creating #{format}-file" )
+          end
         end
+        puts "zipping #{basefile}.tar"
+        system( "gzip #{basefile}.tar -f" ) || raise( "error zipping #{basefile}.tar" )
       end
-      puts "zipping #{basefile}.tar"
-      system( "gzip #{basefile}.tar -f" ) || raise( "error zipping #{basefile}.tar" )
+      plugin 'org.codehaus.mojo:build-helper-maven-plugin' do
+        execute_goal( 'attach-artifact',
+                      :id => 'attach-artifacts',
+                      :artifacts => [ { :file => '${project.build.directory}/${project.build.finalName}-src.zip',
+                                        :type => 'zip',
+                                        :classifier => 'src' } ] )
+        
+      end
     end
   end
-
 end