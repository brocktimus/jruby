<project>
  <groupId>org.jruby</groupId>
  <artifactId>executables</artifactId>
  <version>1</version>
  <modelVersion>4.0.0</modelVersion>

  <dependencies>
    <dependency>
      <groupId>org.jruby</groupId>
      <artifactId>jruby-complete</artifactId>
      <version>@project.version@</version>
      <type>jar</type>
    </dependency>
  </dependencies>

  <build>
    <plugins>
      <plugin>
        <groupId>org.codehaus.mojo</groupId>
        <artifactId>exec-maven-plugin</artifactId>
        <version>1.2</version>
        <configuration>
          <executable>java</executable>
          <environmentVariables>
            <HOME>${basedir}/doe2notex1st2</HOME>
            <GEM_PATH>${basedir}</GEM_PATH>
            <GEM_HOME>${basedir}</GEM_HOME>
          </environmentVariables>
        </configuration>
        <executions>
          <execution>
            <id>gem list</id>
            <phase>test</phase>
            <goals>
              <goal>exec</goal>
            </goals>
            <configuration>
              <arguments>
                <argument>-classpath</argument>
                <classpath/>
                <argument>org.jruby.Main</argument>
                <argument>-S</argument>
                <argument>gem</argument>
                <argument>list</argument>
              </arguments>
            </configuration>
          </execution>
          <execution>
            <id>rake executable</id>
            <phase>test</phase>
            <goals>
              <goal>exec</goal>
            </goals>
            <configuration>
              <arguments>
                <argument>-classpath</argument>
                <classpath/>
                <argument>org.jruby.Main</argument>
                <argument>-S</argument>
                <argument>rake</argument>
                <argument>--version</argument>
              </arguments>
            </configuration>
          </execution>
          <execution>
            <id>rdoc executable</id>
            <phase>test</phase>
            <goals>
              <goal>exec</goal>
            </goals>
            <configuration>
              <arguments>
                <argument>-classpath</argument>
                <classpath/>
                <argument>org.jruby.Main</argument>
                <argument>-S</argument>
                <argument>rdoc</argument>
                <argument>--version</argument>
              </arguments>
            </configuration>
          </execution>
          <execution>
            <id>count installed gems</id>
            <phase>test</phase>
            <goals>
              <goal>exec</goal>
            </goals>
            <configuration>
              <arguments>
                <argument>-classpath</argument>
                <classpath/>
                <argument>org.jruby.Main</argument>
                <argument>-e</argument>
                <argument>
                  require 'stringio'
                  require 'rubygems/commands/list_command'
                  require 'rubygems/user_interaction'
                  s = StringIO.new
                  l = Gem::Commands::ListCommand.new
                  l.ui= Gem::StreamUI.new( STDIN, s, STDERR, true )
                  l.execute
                  c = s.string.split( /\n/ ).count
                  puts 'gems count ' + c.to_s
                </argument>
              </arguments>
            </configuration>
          </execution>
          <execution>
            <id>load default gems</id>
            <phase>test</phase>
            <goals>
              <goal>exec</goal>
            </goals>
            <configuration>          
              <executable>java</executable> 
              <arguments>
                <argument>-classpath</argument>
                <!-- automatically creates the classpath using all project dependencies,
                     also adding the project build directory -->
                <classpath/>
                <argument>org.jruby.Main</argument>
                <argument>-e</argument>
                <!-- make sure openssl loads -->
                <argument>
                  require 'jar-dependencies'
                  require 'openssl'
                  puts Gem.loaded_specs.keys.sort.join(',')
                </argument>
              </arguments>
            </configuration>
          </execution>
          <execution>
            <id>ensure there is no org.objectweb.asm.ClassWriter</id>
            <phase>test</phase>
            <goals>
              <goal>exec</goal>
            </goals>
            <configuration>          
              <executable>java</executable> 
              <arguments>
<<<<<<< HEAD
		<argument>-classpath</argument>
		<!-- automatically creates the classpath using all project dependencies,
		     also adding the project build directory -->
		<classpath/>
		<argument>org.jruby.Main</argument>
		<argument>-e</argument>
		<!-- make sure openssl loads -->
		<argument>
		  begin
		    a = org.objectweb.asm.ClassWriter
		    raise "error there is org.objectweb.asm.ClassWriter on the classpath: #{a}"
		  rescue NameError => e
		    puts "there is NO org.objectweb.asm.ClassWriter on the classpath"
=======
                <argument>-classpath</argument>
                <!-- automatically creates the classpath using all project dependencies,
                     also adding the project build directory -->
                <classpath/>
                <argument>org.jruby.Main</argument>
                <argument>-e</argument>
                <!-- make sure openssl loads -->
                <argument>
                  begin
                  import_java "org.objectweb.asm.ClassWriter"
                  raise "error there is org.objectweb.asm.ClassWriter on the classpath"
                  rescue NameError => e
                  puts "there is NO org.objectweb.asm.ClassWriter on the classpath"
>>>>>>> 83c47ba3
                  end
                </argument>
              </arguments>
            </configuration>
          </execution>
          <execution>
            <id>gem install thrift -v0.9.2.0 - GH-3141</id>
            <phase>test</phase>
            <goals>
              <goal>exec</goal>
            </goals>
            <configuration>          
              <executable>java</executable> 
              <arguments>
                <argument>-classpath</argument>
                <!-- automatically creates the classpath using all project dependencies,
                     also adding the project build directory -->
                <classpath/>
                <argument>org.jruby.Main</argument>
                <argument>-S</argument>
                <argument>gem</argument>
                <argument>install</argument>
                <argument>thrift</argument>
                <argument>-v0.9.2.0</argument>
              </arguments>
            </configuration>
          </execution>
        </executions>
      </plugin>
    </plugins>
  </build>
</project><|MERGE_RESOLUTION|>--- conflicted
+++ resolved
@@ -111,8 +111,8 @@
             <goals>
               <goal>exec</goal>
             </goals>
-            <configuration>          
-              <executable>java</executable> 
+            <configuration>
+              <executable>java</executable>
               <arguments>
                 <argument>-classpath</argument>
                 <!-- automatically creates the classpath using all project dependencies,
@@ -135,24 +135,9 @@
             <goals>
               <goal>exec</goal>
             </goals>
-            <configuration>          
-              <executable>java</executable> 
+            <configuration>
+              <executable>java</executable>
               <arguments>
-<<<<<<< HEAD
-		<argument>-classpath</argument>
-		<!-- automatically creates the classpath using all project dependencies,
-		     also adding the project build directory -->
-		<classpath/>
-		<argument>org.jruby.Main</argument>
-		<argument>-e</argument>
-		<!-- make sure openssl loads -->
-		<argument>
-		  begin
-		    a = org.objectweb.asm.ClassWriter
-		    raise "error there is org.objectweb.asm.ClassWriter on the classpath: #{a}"
-		  rescue NameError => e
-		    puts "there is NO org.objectweb.asm.ClassWriter on the classpath"
-=======
                 <argument>-classpath</argument>
                 <!-- automatically creates the classpath using all project dependencies,
                      also adding the project build directory -->
@@ -162,11 +147,10 @@
                 <!-- make sure openssl loads -->
                 <argument>
                   begin
-                  import_java "org.objectweb.asm.ClassWriter"
-                  raise "error there is org.objectweb.asm.ClassWriter on the classpath"
+                    import_java "org.objectweb.asm.ClassWriter"
+                    raise "error there is org.objectweb.asm.ClassWriter on the classpath"
                   rescue NameError => e
-                  puts "there is NO org.objectweb.asm.ClassWriter on the classpath"
->>>>>>> 83c47ba3
+                    puts "there is NO org.objectweb.asm.ClassWriter on the classpath"
                   end
                 </argument>
               </arguments>
@@ -178,8 +162,8 @@
             <goals>
               <goal>exec</goal>
             </goals>
-            <configuration>          
-              <executable>java</executable> 
+            <configuration>
+              <executable>java</executable>
               <arguments>
                 <argument>-classpath</argument>
                 <!-- automatically creates the classpath using all project dependencies,
