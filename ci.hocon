--- conflicted
+++ resolved
@@ -78,12 +78,7 @@
     [mv, mx.jruby, temp_mx],
     [mkdir, graal-workspace],
     [cd, graal-workspace],
-<<<<<<< HEAD
-    [mx, sclone, --kind, git, "https://github.com/graalvm/graal-enterprise.git", graal-enterprise],
-=======
     ${clone_graal} ["https://github.com/graalvm/graal-enterprise.git", graal-enterprise],
-    [hg, clone, "http://hg.openjdk.java.net/graal/graal-jvmci-8", jvmci] // temporarily until next GraalVM release
->>>>>>> adb04339
     [cd, graal-enterprise],
     [mx, sforceimports],
     [mx, --java-home, "$JVMCI_JAVA_HOME", build],
